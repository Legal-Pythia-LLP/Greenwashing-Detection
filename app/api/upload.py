from fastapi import APIRouter, File, Form, HTTPException, UploadFile, Depends
from typing import Annotated, Dict, Any, Optional
from pathlib import Path
import json
from collections import defaultdict
from app.core.store import session_store, save_session
from app.core.esg_analysis import agent_executors

    # Global dictionary to store analysis results
analysis_results_by_session = defaultdict(dict)
from app.core.utils import hash_file,translate_text
from app.core.document import process_pdf_document
from app.core.vector_store import embedding_model
from app.config import UPLOAD_DIR, REPORT_DIR, VALID_UPLOAD_TYPES, VALID_COMPANIES
from app.core.llm import llm
from app.core.company import extract_company_info
from app.models import ChatBaseMessage
from app.core.esg_analysis import comprehensive_esg_analysis, document_stores
from app.models.report import Report, ReportFile
from app.db import get_db
from sqlalchemy.orm import Session
from langchain.schema import HumanMessage
import uuid
from PyPDF2 import PdfReader
from langdetect import detect, DetectorFactory
from PIL import Image
import io
from app.core.ocr_service import ocr_service
from langchain_community.vectorstores import Chroma

IMAGE_UPLOAD_TYPES = {
    "image/png", "image/jpeg", "image/jpg", "image/webp", "image/tiff", "image/bmp"
}

def _get_main_risk_type(analysis_results: Dict[str, Any]) -> str:
    """Extract main risk type from analysis results"""
    breakdown = analysis_results.get("metrics", {}).get("breakdown", [])
    if not breakdown:
        return "Unknown type"
    
    # Find the highest scoring type
    max_score = 0
    main_type = "Unknown type"
    for item in breakdown:
        score = item.get("value", 0)
        if isinstance(score, str):
            try:
                score = float(score)
            except:
                score = 0
        if score > max_score:
            max_score = score
            main_type = item.get("type", "Unknown type")
    
    return main_type

router = APIRouter()

@router.post("/upload")
async def upload_document(
    file: Annotated[UploadFile, File(...)],
    session_id: Optional[str] = Form(None),
    overrided_language: Optional[str] = Form(None),
<<<<<<< HEAD
    force_new: Optional[bool] = Form(False),  # New flag to force re-analysis
    db: Session = Depends(get_db)
) -> Dict[str, Any]:

    DetectorFactory.seed = 0  # Ensure consistent language detection results

    # ✅ If no session_id provided, generate a new one
=======
    force_new: Optional[bool] = Form(False),
    db: Session = Depends(get_db)
) -> Dict[str, Any]:

    DetectorFactory.seed = 0
    vector_store = None  # IMPORTANT: avoid UnboundLocalError later

>>>>>>> 091fda92
    if not session_id:
        session_id = f"s_{uuid.uuid4().hex[:16]}"
        print(f"[SESSION DEBUG] Generated new session ID: {session_id}")

<<<<<<< HEAD
    # Validate file type
    if file.content_type not in VALID_UPLOAD_TYPES:
        raise HTTPException(status_code=400, detail="Invalid content type")
    
    # Validate file size (limit 50MB)
    if file.size > 50 * 1024 * 1024:
        raise HTTPException(status_code=400, detail="File too large. Maximum size is 50MB")
    
    # Validate filename
    if not file.filename or not file.filename.lower().endswith('.pdf'):
        raise HTTPException(status_code=400, detail="Invalid filename. Must be a PDF file")

    # Save PDF file to reports directory in {original_name}_{timestamp} format
=======
    # --- Content-Type whitelist (PDF or images only) ---
    if (file.content_type not in VALID_UPLOAD_TYPES) and (file.content_type not in IMAGE_UPLOAD_TYPES):
        # DEBUG: print the received content-type to locate mismatches
        print(f"[DEBUG] Rejected content-type: {file.content_type}")
        raise HTTPException(status_code=400, detail="Invalid content type")

    # --- Read the file ONCE and reuse the buffer everywhere ---
    # NOTE: UploadFile has no `.size` attribute by default; always read and check length.
>>>>>>> 091fda92
    file_b = await file.read()
    if len(file_b) > 50 * 1024 * 1024:  # 50MB
        raise HTTPException(status_code=400, detail="File too large. Maximum size is 50MB")

    # --- Filename / extension guards ---
    if not file.filename:
        raise HTTPException(status_code=400, detail="Invalid filename")

    lower_name = file.filename.lower()
    is_pdf = lower_name.endswith(".pdf")
    is_image = lower_name.endswith((".png", ".jpg", ".jpeg", ".webp", ".tif", ".tiff", ".bmp"))
    if not (is_pdf or is_image):
        raise HTTPException(status_code=400, detail="Invalid filename. Must be a PDF or image file")

    # --- Prepare paths / names ---
    REPORT_DIR.mkdir(parents=True, exist_ok=True)
<<<<<<< HEAD
    
    # Generate safe filename (format: original_name_analysis_time)
    from datetime import datetime
    import re
    
    original_name = Path(file.filename).stem  # Get filename without extension
    safe_name = re.sub(r'[^\w\-_]', '_', original_name)  # Replace special chars
=======
    from datetime import datetime
    import re

    original_name = Path(file.filename).stem
    safe_name = re.sub(r"[^\w\-_]", "_", original_name)
>>>>>>> 091fda92
    analysis_time = datetime.now().strftime("%Y%m%d_%H%M%S")

<<<<<<< HEAD
    # Ensure report_file exists
=======
    # archive PDF (we always keep a PDF copy on disk for consistency)
    archive_pdf_path = REPORT_DIR / f"{safe_name}_{analysis_time}.pdf"
    # original image path (only used when the upload is an image)
    img_suffix = Path(file.filename).suffix.lower()
    img_path = REPORT_DIR / f"{safe_name}_{analysis_time}{img_suffix}"

    # --- Build vector store (OCR for image, chunking for PDF) ---
    try:
        if is_image:
            # 1) Save original image file
            with img_path.open("wb") as f:
                f.write(file_b)

            # 2) OCR MUST run on the image path (NOT a PDF)
            ocr_out = ocr_service.read(str(img_path), mode="smart")
            ocr_text = (ocr_out.get("cleaned_text") or ocr_out.get("full_text") or "").strip()
            if not ocr_text:
                raise HTTPException(status_code=400, detail="The uploaded image contains no recognizable text for analysis.")

            try:
                detected_language = detect(ocr_text[:2000]) if ocr_text else "unknown"
            except Exception:
                detected_language = "unknown"

            # 3) Create vector store from OCR text
            vector_store = Chroma.from_texts(
                [ocr_text],
                embedding=embedding_model,
                metadatas=[{"source": "image_ocr"}],
                collection_name=f"img_{session_id[:8]}"
            )

            # 4) (Optional) also archive the image as PDF for consistency
            try:
                img = Image.open(io.BytesIO(file_b))
                if img.mode in ("RGBA", "P"):
                    img = img.convert("RGB")
                img.save(str(archive_pdf_path), "PDF", resolution=300.0)
            except Exception as e:
                # Choose to fail or warn; here we fail with a clear message
                raise HTTPException(status_code=400, detail=f"Image to PDF archiving failed: {e}")

        else:
            # PDF branch: write the buffer once and process
            with archive_pdf_path.open("wb") as f:
                f.write(file_b)

            # Small sample for language detection (best effort)
            reader = PdfReader(str(archive_pdf_path))
            sample_text = ""
            for page in reader.pages:
                text = page.extract_text()
                if text:
                    sample_text += text
                if len(sample_text) > 1000:
                    break
            detected_language = detect(sample_text[:2000]) if sample_text.strip() else "unknown"

            # Parse and split PDF, then build vector index
            chunks = await process_pdf_document(str(archive_pdf_path))
            vector_store = Chroma.from_documents(chunks, embedding=embedding_model)

    except HTTPException:
        raise
    except Exception as e:
        print(f"[Warning] Vector store stage failed: {e}")
        # If vector_store was never created, bail out with a clear message
        if vector_store is None:
            raise HTTPException(status_code=500, detail=f"Vector store creation failed: {e}")
        detected_language = "unknown"

    # --- DB bookkeeping (hash must use the SAME buffer we read above) ---
    file_hash = hash_file(file_b)
>>>>>>> 091fda92
    report_file = db.query(ReportFile).filter_by(file_hash=file_hash).first()
    if not report_file:
        report_file = ReportFile(
            file_hash=file_hash,
            file_path=str(archive_pdf_path),              # store archived PDF path
            original_filename=archive_pdf_path.name       # stored filename
        )
        db.add(report_file)
        db.commit()
        db.refresh(report_file)
    elif force_new:
<<<<<<< HEAD
        # Update file info when forcing re-analysis
        report_file.file_path = str(file_path)
        report_file.original_filename = file.filename
        db.commit()
        db.refresh(report_file)
    
    # Check for existing analysis results (unless forcing re-analysis)
    if not force_new:
        latest_report = db.query(Report).filter_by(file_id=report_file.id).order_by(Report.analysis_time.desc()).first()
        if latest_report:
            # Delete newly uploaded file when viewing old report
            file_path.unlink(missing_ok=True)
=======
        report_file.file_path = str(archive_pdf_path)
        report_file.original_filename = archive_pdf_path.name
        db.commit()
        db.refresh(report_file)

    # Check duplicates (unless forcing re-analysis)
    if not force_new:
        latest_report = db.query(Report).filter_by(file_id=report_file.id).order_by(Report.analysis_time.desc()).first()
        if latest_report:
            # Delete newly uploaded archive when pointing to old report
            Path(archive_pdf_path).unlink(missing_ok=True)
>>>>>>> 091fda92
            return {
                "filename": report_file.original_filename,
                "company_name": latest_report.company_name,
                "session_id": latest_report.session_id,
                "response": latest_report.analysis_summary,
                "metrics": json.loads(latest_report.metrics),
                "status": "duplicate",
                "previous_result": {
                    "response": latest_report.analysis_summary,
                    "metrics": json.loads(latest_report.metrics)
                }
            }

<<<<<<< HEAD
    # 🔍 Detect PDF language
    try:
        reader = PdfReader(str(file_path))
        sample_text = ''
        for page in reader.pages:
            text = page.extract_text()
            if text:
                sample_text += text
            if len(sample_text) > 1000:
                break
        detected_language = detect(sample_text[:2000]) if sample_text.strip() else "unknown"
    except Exception as e:
        print(f"[Warning] Language detection failed: {e}")
        detected_language = "unknown"

    try:
        print(f"[INFO] Starting document processing for session {session_id}")
        
        # Parse and split document
        print(f"[INFO] Processing PDF document...")
        chunks = await process_pdf_document(str(file_path))
        print(f"[INFO] Document processed, created {len(chunks)} chunks")

        # Create and persist vector index
        from langchain_community.vectorstores import Chroma
        from app.config import VECTOR_STORE_DIR
        persist_path = VECTOR_STORE_DIR / session_id
        vector_store = Chroma.from_documents(
            chunks, 
            embedding_model,
            persist_directory=str(persist_path)
        )
        from app.core.store import save_vector_store
        save_vector_store(session_id, vector_store)
        document_stores[session_id] = vector_store  # Keep in memory for current session

        # Extract company name
=======
    # Register the vector store for this session
    document_stores[session_id] = vector_store

    try:
        # Extract company name via retrieval
>>>>>>> 091fda92
        company_query = "What is the name of the company that published this report?"
        company_docs = vector_store.similarity_search(company_query, k=3)
        company_context = "\n".join([doc.page_content for doc in company_docs])
        company_prompt = f"Extract the company name from this context:\n{company_context}\n\nReturn only the company name, nothing else."
        company_response = llm.invoke([HumanMessage(content=company_prompt)])
        company_name = (company_response.content or "").strip() or "Unknown Company"

<<<<<<< HEAD
        # Perform ESG analysis
        print(f"[INFO] Starting ESG analysis for company: {company_name}")

        analysis_result = await comprehensive_esg_analysis(session_id, vector_store, company_name, "en")
        if analysis_result.get("error"):
            raise Exception(analysis_result["error"])

        final_synthesis_en = analysis_result.get("final_synthesis", "")
        metrics_ref = analysis_result.get("metrics", {}) or {}

        final_synthesis_de = await translate_text(final_synthesis_en, "German")
        final_synthesis_it = await translate_text(final_synthesis_en, "Italian")

        finals_by_lang = {
            "en": final_synthesis_en,
            "de": final_synthesis_de,
            "it": final_synthesis_it,
        }

        report = Report(
            session_id=session_id,
            company_name=company_name,
            overall_score=(metrics_ref.get("overall_greenwashing_score", {}) or {}).get("score", 0) * 10,
            risk_type=_get_main_risk_type({"metrics": {"breakdown": [
                {"type": k, "value": (v or {}).get("score", 0) * 10}
                for k, v in (metrics_ref.items() if isinstance(metrics_ref, dict) else [])
                if k != "overall_greenwashing_score"
            ]}}),
            metrics=json.dumps(metrics_ref),
            analysis_summary=final_synthesis_en,
            analysis_summary_i18n=json.dumps(finals_by_lang),
=======
        # ESG analysis
        print(f"[INFO] Starting ESG analysis for company: {company_name}")
        analysis_results = await comprehensive_esg_analysis(
            session_id=session_id,
            vector_store=vector_store,
            company_name=company_name,
            output_language=overrided_language or "en"
        )
        print(f"[INFO] ESG analysis completed successfully")

        if analysis_results.get("error"):
            raise Exception(analysis_results["error"])

        report = Report(
            session_id=session_id,
            company_name=company_name,
            overall_score=analysis_results["metrics"].get("overall_greenwashing_score", {}).get("score", 0) * 10,
            risk_type=_get_main_risk_type(analysis_results),
            metrics=json.dumps(analysis_results["metrics"]),
            analysis_summary=analysis_results["final_synthesis"],
>>>>>>> 091fda92
            file_id=report_file.id
        )
        db.add(report)
        db.commit()
        db.refresh(report)

        result = {
            "filename": archive_pdf_path.name,           # use archived filename
            "company_name": company_name,
            "session_id": session_id,
            "response": final_synthesis_en,
            "graphdata": metrics_ref,
            "metrics": metrics_ref,
            "final_synthesis": final_synthesis_en,
            "final_synthesis_i18n": finals_by_lang,
            "validation_complete": True,
        }

<<<<<<< HEAD

        # Store in memory for /report/{session_id} queries
        analysis_results_by_session[session_id] = result
        print(f"[INFO] Stored data keys: {list(result.keys())}")
        print(f"[DEBUG] Analysis results stored for session: {session_id}")

        # Save session with vector store and analysis results
        session_data = {
            "company_name": company_name,
            "analysis_results": result,
            "agent_executor": True,  # Mark that agent was initialized
            "vector_store_path": str(persist_path),
            "created_at": datetime.now().timestamp()
        }
        print(f"[DEBUG] Saving session data with keys: {list(session_data.keys())}")
        save_session(session_id, session_data, db)
        print(f"[INFO] Session {session_id} saved to persistent storage")

        # Register agent executor
        print(f"[AGENT DEBUG] Creating agent for session: {session_id}")
        from app.core.esg_analysis import create_esg_agent
        agent = create_esg_agent(session_id, vector_store, company_name)
        agent_executors[session_id] = agent
        print(f"[AGENT DEBUG] Agent created and registered for session: {session_id}")
        print(f"[AGENT DEBUG] Current active agents: {list(agent_executors.keys())}")

        return result

    except Exception as e:
        # Delete saved files if analysis fails
        file_path.unlink(missing_ok=True)
        # Clean up agent if created
        try:
            if session_id in agent_executors:
                print(f"[AGENT DEBUG] Cleaning up agent for failed session: {session_id}")
                del agent_executors[session_id]
        except NameError:
            pass  # agent_executors not imported/available
        # Rollback database operations
=======
        analysis_results_by_session[session_id] = result
        print(f"[INFO] Analysis results stored for session {session_id}")
        return result

    except Exception as e:
        # Cleanup on failure
        Path(archive_pdf_path).unlink(missing_ok=True)
>>>>>>> 091fda92
        db.rollback()

        error_detail = str(e)
        if "invalid pdf header" in error_detail.lower():
            error_detail = "Invalid PDF file format, please ensure you upload a valid PDF document"
        elif "eof marker not found" in error_detail.lower():
            error_detail = "PDF file is corrupted or incomplete, please re-upload"
        elif "language detection failed" in error_detail.lower():
            error_detail = "Unable to detect document language, please check document content"
<<<<<<< HEAD
        
=======

>>>>>>> 091fda92
        print(f"[ERROR] Upload processing failed: {str(e)}")
        raise HTTPException(status_code=500, detail=f"Processing error: {error_detail}")<|MERGE_RESOLUTION|>--- conflicted
+++ resolved
@@ -9,7 +9,7 @@
     # Global dictionary to store analysis results
 analysis_results_by_session = defaultdict(dict)
 from app.core.utils import hash_file,translate_text
-from app.core.document import process_pdf_document
+from app.core.document import process_pdf_document, process_ocr_text
 from app.core.vector_store import embedding_model
 from app.config import UPLOAD_DIR, REPORT_DIR, VALID_UPLOAD_TYPES, VALID_COMPANIES
 from app.core.llm import llm
@@ -61,7 +61,6 @@
     file: Annotated[UploadFile, File(...)],
     session_id: Optional[str] = Form(None),
     overrided_language: Optional[str] = Form(None),
-<<<<<<< HEAD
     force_new: Optional[bool] = Form(False),  # New flag to force re-analysis
     db: Session = Depends(get_db)
 ) -> Dict[str, Any]:
@@ -69,34 +68,10 @@
     DetectorFactory.seed = 0  # Ensure consistent language detection results
 
     # ✅ If no session_id provided, generate a new one
-=======
-    force_new: Optional[bool] = Form(False),
-    db: Session = Depends(get_db)
-) -> Dict[str, Any]:
-
-    DetectorFactory.seed = 0
-    vector_store = None  # IMPORTANT: avoid UnboundLocalError later
-
->>>>>>> 091fda92
     if not session_id:
         session_id = f"s_{uuid.uuid4().hex[:16]}"
         print(f"[SESSION DEBUG] Generated new session ID: {session_id}")
 
-<<<<<<< HEAD
-    # Validate file type
-    if file.content_type not in VALID_UPLOAD_TYPES:
-        raise HTTPException(status_code=400, detail="Invalid content type")
-    
-    # Validate file size (limit 50MB)
-    if file.size > 50 * 1024 * 1024:
-        raise HTTPException(status_code=400, detail="File too large. Maximum size is 50MB")
-    
-    # Validate filename
-    if not file.filename or not file.filename.lower().endswith('.pdf'):
-        raise HTTPException(status_code=400, detail="Invalid filename. Must be a PDF file")
-
-    # Save PDF file to reports directory in {original_name}_{timestamp} format
-=======
     # --- Content-Type whitelist (PDF or images only) ---
     if (file.content_type not in VALID_UPLOAD_TYPES) and (file.content_type not in IMAGE_UPLOAD_TYPES):
         # DEBUG: print the received content-type to locate mismatches
@@ -105,7 +80,6 @@
 
     # --- Read the file ONCE and reuse the buffer everywhere ---
     # NOTE: UploadFile has no `.size` attribute by default; always read and check length.
->>>>>>> 091fda92
     file_b = await file.read()
     if len(file_b) > 50 * 1024 * 1024:  # 50MB
         raise HTTPException(status_code=400, detail="File too large. Maximum size is 50MB")
@@ -120,9 +94,10 @@
     if not (is_pdf or is_image):
         raise HTTPException(status_code=400, detail="Invalid filename. Must be a PDF or image file")
 
-    # --- Prepare paths / names ---
+    # Save PDF file to reports directory in {original_name}_{timestamp} format
+    # file_b = await file.read()
+    file_hash = hash_file(file_b)
     REPORT_DIR.mkdir(parents=True, exist_ok=True)
-<<<<<<< HEAD
     
     # Generate safe filename (format: original_name_analysis_time)
     from datetime import datetime
@@ -130,104 +105,36 @@
     
     original_name = Path(file.filename).stem  # Get filename without extension
     safe_name = re.sub(r'[^\w\-_]', '_', original_name)  # Replace special chars
-=======
-    from datetime import datetime
-    import re
-
-    original_name = Path(file.filename).stem
-    safe_name = re.sub(r"[^\w\-_]", "_", original_name)
->>>>>>> 091fda92
     analysis_time = datetime.now().strftime("%Y%m%d_%H%M%S")
 
-<<<<<<< HEAD
+    # original image path (only used when the upload is an image)
+    suffix = Path(file.filename).suffix.lower()
+    file_path = REPORT_DIR / f"{safe_name}_{analysis_time}{suffix}"
+
+    # --- Build vector store (OCR for image, chunking for PDF) ---
+    # 1) Save original file
+    with file_path.open("wb") as f:
+        f.write(file_b)
+
+    if is_image:
+    # 2) OCR MUST run on the image path (NOT a PDF)
+        ocr_out = ocr_service.read(str(file_path), mode="smart")
+        ocr_text = (ocr_out.get("cleaned_text") or ocr_out.get("full_text") or "").strip()
+        if not ocr_text:
+            raise HTTPException(status_code=400, detail="The uploaded image contains no recognizable text for analysis.")
+
     # Ensure report_file exists
-=======
-    # archive PDF (we always keep a PDF copy on disk for consistency)
-    archive_pdf_path = REPORT_DIR / f"{safe_name}_{analysis_time}.pdf"
-    # original image path (only used when the upload is an image)
-    img_suffix = Path(file.filename).suffix.lower()
-    img_path = REPORT_DIR / f"{safe_name}_{analysis_time}{img_suffix}"
-
-    # --- Build vector store (OCR for image, chunking for PDF) ---
-    try:
-        if is_image:
-            # 1) Save original image file
-            with img_path.open("wb") as f:
-                f.write(file_b)
-
-            # 2) OCR MUST run on the image path (NOT a PDF)
-            ocr_out = ocr_service.read(str(img_path), mode="smart")
-            ocr_text = (ocr_out.get("cleaned_text") or ocr_out.get("full_text") or "").strip()
-            if not ocr_text:
-                raise HTTPException(status_code=400, detail="The uploaded image contains no recognizable text for analysis.")
-
-            try:
-                detected_language = detect(ocr_text[:2000]) if ocr_text else "unknown"
-            except Exception:
-                detected_language = "unknown"
-
-            # 3) Create vector store from OCR text
-            vector_store = Chroma.from_texts(
-                [ocr_text],
-                embedding=embedding_model,
-                metadatas=[{"source": "image_ocr"}],
-                collection_name=f"img_{session_id[:8]}"
-            )
-
-            # 4) (Optional) also archive the image as PDF for consistency
-            try:
-                img = Image.open(io.BytesIO(file_b))
-                if img.mode in ("RGBA", "P"):
-                    img = img.convert("RGB")
-                img.save(str(archive_pdf_path), "PDF", resolution=300.0)
-            except Exception as e:
-                # Choose to fail or warn; here we fail with a clear message
-                raise HTTPException(status_code=400, detail=f"Image to PDF archiving failed: {e}")
-
-        else:
-            # PDF branch: write the buffer once and process
-            with archive_pdf_path.open("wb") as f:
-                f.write(file_b)
-
-            # Small sample for language detection (best effort)
-            reader = PdfReader(str(archive_pdf_path))
-            sample_text = ""
-            for page in reader.pages:
-                text = page.extract_text()
-                if text:
-                    sample_text += text
-                if len(sample_text) > 1000:
-                    break
-            detected_language = detect(sample_text[:2000]) if sample_text.strip() else "unknown"
-
-            # Parse and split PDF, then build vector index
-            chunks = await process_pdf_document(str(archive_pdf_path))
-            vector_store = Chroma.from_documents(chunks, embedding=embedding_model)
-
-    except HTTPException:
-        raise
-    except Exception as e:
-        print(f"[Warning] Vector store stage failed: {e}")
-        # If vector_store was never created, bail out with a clear message
-        if vector_store is None:
-            raise HTTPException(status_code=500, detail=f"Vector store creation failed: {e}")
-        detected_language = "unknown"
-
-    # --- DB bookkeeping (hash must use the SAME buffer we read above) ---
-    file_hash = hash_file(file_b)
->>>>>>> 091fda92
     report_file = db.query(ReportFile).filter_by(file_hash=file_hash).first()
     if not report_file:
         report_file = ReportFile(
             file_hash=file_hash,
-            file_path=str(archive_pdf_path),              # store archived PDF path
-            original_filename=archive_pdf_path.name       # stored filename
+            file_path=str(file_path),
+            original_filename=f"{safe_name}_{analysis_time}.pdf"
         )
         db.add(report_file)
         db.commit()
         db.refresh(report_file)
     elif force_new:
-<<<<<<< HEAD
         # Update file info when forcing re-analysis
         report_file.file_path = str(file_path)
         report_file.original_filename = file.filename
@@ -240,19 +147,6 @@
         if latest_report:
             # Delete newly uploaded file when viewing old report
             file_path.unlink(missing_ok=True)
-=======
-        report_file.file_path = str(archive_pdf_path)
-        report_file.original_filename = archive_pdf_path.name
-        db.commit()
-        db.refresh(report_file)
-
-    # Check duplicates (unless forcing re-analysis)
-    if not force_new:
-        latest_report = db.query(Report).filter_by(file_id=report_file.id).order_by(Report.analysis_time.desc()).first()
-        if latest_report:
-            # Delete newly uploaded archive when pointing to old report
-            Path(archive_pdf_path).unlink(missing_ok=True)
->>>>>>> 091fda92
             return {
                 "filename": report_file.original_filename,
                 "company_name": latest_report.company_name,
@@ -266,17 +160,20 @@
                 }
             }
 
-<<<<<<< HEAD
     # 🔍 Detect PDF language
     try:
-        reader = PdfReader(str(file_path))
         sample_text = ''
-        for page in reader.pages:
-            text = page.extract_text()
-            if text:
-                sample_text += text
-            if len(sample_text) > 1000:
-                break
+        if is_pdf:
+            reader = PdfReader(str(file_path))
+            for page in reader.pages:
+                text = page.extract_text()
+                if text:
+                    sample_text += text
+                if len(sample_text) > 1000:
+                    break
+        else:
+            sample_text = ocr_text
+            print("sample_text", sample_text)
         detected_language = detect(sample_text[:2000]) if sample_text.strip() else "unknown"
     except Exception as e:
         print(f"[Warning] Language detection failed: {e}")
@@ -287,7 +184,11 @@
         
         # Parse and split document
         print(f"[INFO] Processing PDF document...")
-        chunks = await process_pdf_document(str(file_path))
+        chunks = 0
+        if is_pdf:
+            chunks = await process_pdf_document(str(file_path))
+        else:
+            chunks = await process_ocr_text(ocr_text)
         print(f"[INFO] Document processed, created {len(chunks)} chunks")
 
         # Create and persist vector index
@@ -304,21 +205,18 @@
         document_stores[session_id] = vector_store  # Keep in memory for current session
 
         # Extract company name
-=======
-    # Register the vector store for this session
-    document_stores[session_id] = vector_store
-
-    try:
-        # Extract company name via retrieval
->>>>>>> 091fda92
         company_query = "What is the name of the company that published this report?"
         company_docs = vector_store.similarity_search(company_query, k=3)
         company_context = "\n".join([doc.page_content for doc in company_docs])
-        company_prompt = f"Extract the company name from this context:\n{company_context}\n\nReturn only the company name, nothing else."
+        company_prompt = f"""
+        Extract the company name from this context:
+        {company_context}
+        
+        Return only the company name, nothing else.
+        """
         company_response = llm.invoke([HumanMessage(content=company_prompt)])
-        company_name = (company_response.content or "").strip() or "Unknown Company"
-
-<<<<<<< HEAD
+        company_name = company_response.content.strip()
+
         # Perform ESG analysis
         print(f"[INFO] Starting ESG analysis for company: {company_name}")
 
@@ -350,28 +248,6 @@
             metrics=json.dumps(metrics_ref),
             analysis_summary=final_synthesis_en,
             analysis_summary_i18n=json.dumps(finals_by_lang),
-=======
-        # ESG analysis
-        print(f"[INFO] Starting ESG analysis for company: {company_name}")
-        analysis_results = await comprehensive_esg_analysis(
-            session_id=session_id,
-            vector_store=vector_store,
-            company_name=company_name,
-            output_language=overrided_language or "en"
-        )
-        print(f"[INFO] ESG analysis completed successfully")
-
-        if analysis_results.get("error"):
-            raise Exception(analysis_results["error"])
-
-        report = Report(
-            session_id=session_id,
-            company_name=company_name,
-            overall_score=analysis_results["metrics"].get("overall_greenwashing_score", {}).get("score", 0) * 10,
-            risk_type=_get_main_risk_type(analysis_results),
-            metrics=json.dumps(analysis_results["metrics"]),
-            analysis_summary=analysis_results["final_synthesis"],
->>>>>>> 091fda92
             file_id=report_file.id
         )
         db.add(report)
@@ -379,7 +255,7 @@
         db.refresh(report)
 
         result = {
-            "filename": archive_pdf_path.name,           # use archived filename
+            "filename": file_path.name,
             "company_name": company_name,
             "session_id": session_id,
             "response": final_synthesis_en,
@@ -390,7 +266,6 @@
             "validation_complete": True,
         }
 
-<<<<<<< HEAD
 
         # Store in memory for /report/{session_id} queries
         analysis_results_by_session[session_id] = result
@@ -430,28 +305,16 @@
         except NameError:
             pass  # agent_executors not imported/available
         # Rollback database operations
-=======
-        analysis_results_by_session[session_id] = result
-        print(f"[INFO] Analysis results stored for session {session_id}")
-        return result
-
-    except Exception as e:
-        # Cleanup on failure
-        Path(archive_pdf_path).unlink(missing_ok=True)
->>>>>>> 091fda92
         db.rollback()
-
+        
         error_detail = str(e)
+        
         if "invalid pdf header" in error_detail.lower():
             error_detail = "Invalid PDF file format, please ensure you upload a valid PDF document"
         elif "eof marker not found" in error_detail.lower():
             error_detail = "PDF file is corrupted or incomplete, please re-upload"
         elif "language detection failed" in error_detail.lower():
             error_detail = "Unable to detect document language, please check document content"
-<<<<<<< HEAD
-        
-=======
-
->>>>>>> 091fda92
+        
         print(f"[ERROR] Upload processing failed: {str(e)}")
         raise HTTPException(status_code=500, detail=f"Processing error: {error_detail}")