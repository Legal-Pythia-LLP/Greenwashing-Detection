--- conflicted
+++ resolved
@@ -9,11 +9,7 @@
 import requests
 import cloudscraper
 from app.config import WIKIRATE_API_KEY
-<<<<<<< HEAD
 from app.core.utils import search_and_filter_news  # Location depends on your setup
-=======
-from app.core.utils import search_and_filter_news  # According to your placement
->>>>>>> 23dd781c
 
 # get_company_name
 from wikirate4py import API
@@ -25,21 +21,12 @@
 import re
 import multiprocessing
 
-<<<<<<< HEAD
 # Name fuzzy matching
 # Custom normalization method (mimics NameMatcher transform=True)
 def normalize_name(name: str) -> str:
     name = name.lower()
     name = re.sub(r'[^a-z0-9\s]', '', name)  # Remove punctuation
     name = re.sub(r'\s+', ' ', name)  # Remove extra whitespace
-=======
-# Fuzzy name matching
-# Custom normalization method (imitating NameMatcher transform=True)
-def normalize_name(name: str) -> str:
-    name = name.lower()
-    name = re.sub(r'[^a-z0-9\s]', '', name)  # Remove punctuation
-    name = re.sub(r'\s+', ' ', name)  # Remove extra spaces
->>>>>>> 23dd781c
     return name.strip()
 
 def get_isin_count(company):
@@ -54,20 +41,12 @@
 
 
 class WikirateClient:
-<<<<<<< HEAD
     """Wikirate API client for fetching and validating ESG data"""
-=======
-    """Wikirate API client for retrieving and validating ESG data"""
->>>>>>> 23dd781c
 
     def __init__(self, api_key: Optional[str] = None):
         self.base_url = "https://wikirate.org"
         self.api_key = api_key
-<<<<<<< HEAD
         self.session = cloudscraper.create_scraper(  # Alternative to requests
-=======
-        self.session = cloudscraper.create_scraper(  # Replace requests
->>>>>>> 23dd781c
             browser={
                 'browser': 'chrome',
                 'platform': 'windows',
@@ -75,11 +54,7 @@
             }
         )
 
-<<<<<<< HEAD
         # Cloudscraper defaults to including real browser UA
-=======
-        # Cloudscraper by default attaches a real browser UA
->>>>>>> 23dd781c
         self.session.headers.update({
             'Accept': 'application/json'
         })
@@ -90,7 +65,6 @@
             })
 
     def search_company(self, company_name: str) -> Dict[str, Any]:
-<<<<<<< HEAD
         """Search company info, supports exact name and fuzzy search"""
         try:
             original_name = company_name.strip()
@@ -99,15 +73,6 @@
             direct_url = f"{self.base_url}/{clean_name}.json"
 
             # print(f"[Wikirate] Trying exact search: {direct_url}")
-=======
-        """Search for company information, supports exact and fuzzy search"""
-        try:
-            original_name = company_name.strip()
-            clean_name = original_name.strip()
-            print(f"[Wikirate] Attempting exact search: --{clean_name}--")
-            direct_url = f"{self.base_url}/{clean_name}.json"
-
->>>>>>> 23dd781c
             response = self.session.get(direct_url, timeout=10)
 
             print(f"[DEBUG] Status Code: {response.status_code}")
@@ -132,12 +97,8 @@
                     "image_url": safe_get(data.get("image"), "content")
                 }
 
-<<<<<<< HEAD
             # If exact search fails, fall back to fuzzy search API
             # print(f"[Wikirate] Exact search failed, using fuzzy search: '{original_name}'")
-=======
-            # If exact search fails, use search API for fuzzy search
->>>>>>> 23dd781c
             search_url = f"{self.base_url}/search.json"
             params = {
                 'q': original_name,
@@ -149,7 +110,6 @@
                 results = response.json().get("items", [])
                 for item in results:
                     if item.get("type") == "Company":
-<<<<<<< HEAD
                         # print(f"[Wikirate] Fuzzy search found company: {item.get('name')}")
                         return item
 
@@ -166,18 +126,6 @@
 
         # Load company data
         csv_path = "data_files\wikirate_companies_all.csv"
-=======
-                        return item
-
-            return {}
-
-        except Exception as e:
-            return {}
-
-    # Main function: fuzzy match by input name and choose best match based on ISIN count
-    def find_best_matching_company(self, input_name: str) -> str:
-        csv_path = "wikirate_companies_all.csv"
->>>>>>> 23dd781c
         wikirate_companies = []
 
         try:
@@ -196,29 +144,17 @@
         keyword = input_name.lower()
         filtered_companies = [c for c in wikirate_companies if keyword in c['name'].lower()]
         if not filtered_companies:
-<<<<<<< HEAD
             print("No companies found containing keywords")
             return None
 
         # Print all matching company names
         print("🔍 Found companies containing keywords:")
-=======
-            print("No companies found containing the keyword")
-            return None
-
-        # Print all matching company names
-        print("🔍 Found the following companies containing the keyword:")
->>>>>>> 23dd781c
         for c in filtered_companies:
             print(f" - {c['name']}")
 
         company_names = [c['name'] for c in filtered_companies]
 
-<<<<<<< HEAD
         # Create conversion mapping table
-=======
-        # Build normalized mapping
->>>>>>> 23dd781c
         normalized_map = {}
         for c in wikirate_companies:
             original_name = c['name'] if isinstance(c, dict) else c
@@ -246,11 +182,7 @@
             return None
 
         # Print all matched names and scores
-<<<<<<< HEAD
         print("All matching results:")
-=======
-        print("All match results:")
->>>>>>> 23dd781c
         results = []
         for i in range(5):
             match_name_col = f'match_name_{i}'
@@ -271,24 +203,15 @@
         max_score = max(score for _, score in results)
         top_matches = [name for name, score in results if score == max_score]
 
-<<<<<<< HEAD
         # If only one highest score → return original name
         if len(top_matches) == 1:
             return normalized_map.get(top_matches[0], {}).get('original_name', top_matches[0])
 
         # If multiple highest scores → select by isin_count
-=======
-        # If only one top score → return original name
-        if len(top_matches) == 1:
-            return normalized_map.get(top_matches[0], {}).get('original_name', top_matches[0])
-
-        # If multiple top scores → select by ISIN count
->>>>>>> 23dd781c
         best_match = max(top_matches, key=lambda name: normalized_map.get(name, {}).get('isin_count', 0))
         return normalized_map.get(best_match, {}).get('original_name', best_match)
 
     def get_company_metrics(self, company_name: str) -> Dict[str, Any]:
-<<<<<<< HEAD
         """Get company ESG metrics data using wikirate4py API"""
         try:
             from wikirate4py import API
@@ -297,29 +220,15 @@
             api = API(self.api_key)
 
             # Get company info
-=======
-        """Get company's ESG metrics data using wikirate4py API"""
-        try:
-            from wikirate4py import API
-
-            api = API(self.api_key)
->>>>>>> 23dd781c
             company = api.get_company(company_name)
             if not company:
                 return {"error": f"Company '{company_name}' not found"}
 
-<<<<<<< HEAD
             # Paginate to get all answers
             all_answers = []
             limit = 10
             offset = 0
             max_total = 20  # Max 200 records to fetch
-=======
-            all_answers = []
-            limit = 10
-            offset = 0
-            max_total = 20  # Get up to 20 records
->>>>>>> 23dd781c
 
             while len(all_answers) < max_total:
                 batch = api.get_answers(company=company.name, limit=min(limit, max_total - len(all_answers)), offset=offset)
@@ -330,18 +239,12 @@
                     break
                 offset += limit
 
-<<<<<<< HEAD
             # Filter ESG-related metrics
-=======
->>>>>>> 23dd781c
             esg_topics = ["environment", "social", "governance"]
             esg_metrics = set()
             metric_cache = {}
 
-<<<<<<< HEAD
             # Get ESG topics and unit info for all metrics
-=======
->>>>>>> 23dd781c
             for answer in all_answers:
                 metric_name = answer.metric
                 if metric_name in metric_cache:
@@ -357,11 +260,8 @@
                                 topics.append(t.lower())
                             elif isinstance(t, dict) and 'name' in t:
                                 topics.append(t['name'].lower())
-<<<<<<< HEAD
 
                         # Get unit info
-=======
->>>>>>> 23dd781c
                         unit = getattr(metric_obj, 'unit', None)
                         metric_cache[metric_name] = {
                             'topics': topics,
@@ -379,10 +279,7 @@
                 if any(topic in topics for topic in esg_topics):
                     esg_metrics.add(metric_name)
 
-<<<<<<< HEAD
             # Build return result
-=======
->>>>>>> 23dd781c
             results = {
                 "company_name": company_name,
                 "total_answers": len(all_answers),
@@ -390,10 +287,7 @@
                 "esg_data": []
             }
 
-<<<<<<< HEAD
             # Extract ESG-related metric data
-=======
->>>>>>> 23dd781c
             for answer in all_answers:
                 if answer.metric in esg_metrics:
                     record = {
@@ -411,11 +305,7 @@
             return {"error": str(e)}
 
     def get_metric_details(self, metric_name: str) -> Dict[str, Any]:
-<<<<<<< HEAD
         """Get metric details and definitions"""
-=======
-        """Get detailed information and definition of a metric"""
->>>>>>> 23dd781c
         try:
             url = f"{self.base_url}/{metric_name}.json"
             response = self.session.get(url, timeout=10)
@@ -430,11 +320,7 @@
             return {}
 
 
-<<<<<<< HEAD
 # Wikirate validation tools
-=======
-# Wikirate Validation Tool
->>>>>>> 23dd781c
 class WikirateValidationTool(BaseTool):
     name: str = "wikirate_validation"
     description: str = "Validates ESG metrics and claims against Wikirate database"
@@ -449,7 +335,6 @@
     def _run(self, extracted_metrics: str) -> str:
         """Validate extracted ESG metrics against Wikirate database"""
         try:
-<<<<<<< HEAD
             # validation_results = {
             #     "company_found": False,
             #     "metrics_verified": {},
@@ -464,13 +349,6 @@
                 # validation_results["company_found"] = True
 
                 # Get company ESG metrics
-=======
-            # Perform fuzzy match by input name and select the best match based on ISIN count
-            self.company_name = self.wikirate_client.find_best_matching_company(self.company_name)
-
-            if self.company_name:
-                # Get company's ESG metrics
->>>>>>> 23dd781c
                 metrics_data = self.wikirate_client.get_company_metrics(self.company_name)
 
                 if "error" not in metrics_data:
@@ -502,7 +380,6 @@
 
                     return response.content
 
-<<<<<<< HEAD
 
                     # # Extract validation score
                     # verification_text = response.content
@@ -526,8 +403,6 @@
                     # Raw Wikirate Data Available: {len(metrics_data)} metrics found
                     # """
 
-=======
->>>>>>> 23dd781c
                 else:
                     return f"Company found in Wikirate but no ESG metrics available: {metrics_data['error']}"
 
@@ -576,7 +451,6 @@
             response = llm.invoke([HumanMessage(content=analysis_prompt)])
             raw_llm_content = response.content
 
-<<<<<<< HEAD
             # Use regex to remove potential Markdown code block wrappers
             # Matches starting ```json\n and ending ``` (possibly \n```)
             cleaned_llm_content = re.sub(r'```json\n(.*)```', r'\1', raw_llm_content, flags=re.DOTALL)
@@ -591,17 +465,6 @@
                     return parsed_json_response  # <-- Return parsed list directly
                 else:
                     # If LLM didn't return list but other JSON type (e.g. single object), can error or handle as needed
-=======
-            # Remove potential Markdown code block wrappers
-            cleaned_llm_content = re.sub(r'```json\n(.*)```', r'\1', raw_llm_content, flags=re.DOTALL)
-            cleaned_llm_content = cleaned_llm_content.replace('```json', '').replace('```', '').strip()
-            try:
-                parsed_json_response = json.loads(cleaned_llm_content)
-
-                if isinstance(parsed_json_response, list):
-                    return parsed_json_response
-                else:
->>>>>>> 23dd781c
                     return [
                         {
                             "quotation": "",
@@ -610,16 +473,10 @@
                             "verification_method": "",
                             "data_needed": ""
                         }
-<<<<<<< HEAD
                     ]  # Return a list containing error info
 
             except json.JSONDecodeError as json_e:
                 # If LLM didn't return valid JSON, catch error
-=======
-                    ]
-
-            except json.JSONDecodeError as json_e:
->>>>>>> 23dd781c
                 return [
                     {
                         "quotation": "",
@@ -628,16 +485,10 @@
                         "verification_method": "",
                         "data_needed": ""
                     }
-<<<<<<< HEAD
                 ]  # Return a list containing error info
 
         except Exception as e:
             # Catch any other exceptions
-=======
-                ]
-
-        except Exception as e:
->>>>>>> 23dd781c
             return [
                 {
                     "quotation": "",
@@ -646,11 +497,7 @@
                     "verification_method": "",
                     "data_needed": ""
                 }
-<<<<<<< HEAD
             ]  # Return a list containing error info
-=======
-            ]
->>>>>>> 23dd781c
 
 
 
@@ -665,23 +512,14 @@
 
     def _run(self, claims: str) -> str:
         try:
-<<<<<<< HEAD
             # 👇 Modified: Make search function return content + title
-=======
-            # 👇 Modification: make the search function return content + titles
->>>>>>> 23dd781c
             news_content, used_titles = search_and_filter_news(self.company_name, max_articles=10)
 
             if not news_content:
                 return "No relevant news articles found for this company"
 
-<<<<<<< HEAD
             # Print used news titles
             print("[ News articles used ]")
-=======
-            # Print the news titles used
-            print("[ Used News Articles]")
->>>>>>> 23dd781c
             for idx, title in enumerate(used_titles, start=1):
                 print(f"{idx}. {title}")
 
@@ -756,16 +594,8 @@
             """
             response = llm.invoke([HumanMessage(content=metrics_prompt)])
             raw = (response.content or "").strip()
-<<<<<<< HEAD
             clean = raw.replace("```json", "").replace("```", "").strip()
 
-=======
-
-            # Remove ```json/``` fence
-            clean = raw.replace("```json", "").replace("```", "").strip()
-
-            # Parse JSON; if it fails, return a zero-score skeleton to avoid frontend crash
->>>>>>> 23dd781c
             import json
             try:
                 data = json.loads(clean)
