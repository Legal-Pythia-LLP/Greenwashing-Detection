--- conflicted
+++ resolved
@@ -80,20 +80,12 @@
 
 def is_article_about_company(text: str, company_name: str, aliases: list) -> bool:
     prompt = f"""
-<<<<<<< HEAD
     Determine if the following article is directly related to company "{company_name}" or its aliases {aliases}.
-=======
-    Determine whether the following article is directly related to the company "{company_name}" or its aliases {aliases}.
->>>>>>> 23dd781c
 
     Article content:
     {text[:1200]}
 
-<<<<<<< HEAD
     Please answer only YES or NO.
-=======
-    Please only answer YES or NO.
->>>>>>> 23dd781c
     """
     try:
         response = llm.invoke([HumanMessage(content=prompt)])
@@ -117,17 +109,10 @@
 
 def search_and_filter_news(company_name: str, max_articles: int = 5) -> Tuple[List[str], List[str]]:
     """
-<<<<<<< HEAD
     Search relevant news, filter for company and ESG related content, return up to max_articles
     """
     aliases = generate_company_aliases(company_name)
     print(f"[DEBUG] Searching news with aliases: {aliases}")
-=======
-    Search for relevant news, filter content related to the company and ESG, and return up to max_articles
-    """
-    aliases = generate_company_aliases(company_name)
-    print(f"[DEBUG] Searching news using the following aliases: {aliases}")
->>>>>>> 23dd781c
 
     bbc_articles, cnn_articles = {}, {}
     for alias in aliases:
@@ -145,30 +130,18 @@
             print(f"[CNN error with alias '{alias}']: {e}")
 
     all_articles = list((bbc_articles or {}).items()) + list((cnn_articles or {}).items())
-<<<<<<< HEAD
     print(f"[DEBUG] Fetched BBC articles count: {len(bbc_articles)}")
     for title in bbc_articles:
         print(f"  [BBC] {title}")
 
     print(f"[DEBUG] Fetched CNN articles count: {len(cnn_articles)}")
-=======
-    print(f"[DEBUG] Number of BBC articles fetched: {len(bbc_articles)}")
-    for title in bbc_articles:
-        print(f"  [BBC] {title}")
-
-    print(f"[DEBUG] Number of CNN articles fetched: {len(cnn_articles)}")
->>>>>>> 23dd781c
     for title in cnn_articles:
         print(f"  [CNN] {title}")
     filtered_articles = []
 
-<<<<<<< HEAD
     
 
     for title, file_path in all_articles[:100]:  # Evaluate at most first 100 articles
-=======
-    for title, file_path in all_articles[:100]:  # Evaluate up to the first 100 articles
->>>>>>> 23dd781c
         try:
             loader = UnstructuredHTMLLoader(file_path)
             docs = loader.load()
@@ -177,26 +150,15 @@
                 is_esg = is_esg_related_llm(doc.page_content)
 
                 if is_company and is_esg:
-<<<<<<< HEAD
                     print(f"[✅ Keep] {title} 👉 Company match: YES, ESG related: YES")
                     filtered_articles.append((doc.page_content, title))
                 else:
                     print(f"[❌ Remove] {title} 👉 Company match: {'YES' if is_company else 'NO'}, ESG related: {'YES' if is_esg else 'NO'}")
-=======
-                    print(f"[Keep] {title} 👉 Company match: YES, ESG-related: YES")
-                    filtered_articles.append((doc.page_content, title))
-                else:
-                    print(f"[Exclude] {title} 👉 Company match: {'YES' if is_company else 'NO'}, ESG-related: {'YES' if is_esg else 'NO'}")
->>>>>>> 23dd781c
 
         except Exception as e:
             print(f"[Error loading article: {title}]: {e}")
 
-<<<<<<< HEAD
     # Only take first N articles for further analysis
-=======
-    # Only take the top N articles for subsequent analysis
->>>>>>> 23dd781c
     top_articles = filtered_articles[:max_articles]
     news_content = [item[0] for item in top_articles]
     used_titles = [item[1] for item in top_articles]
