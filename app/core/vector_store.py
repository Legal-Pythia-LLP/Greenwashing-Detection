--- conflicted
+++ resolved
@@ -1,11 +1,6 @@
 from langchain_openai import AzureOpenAIEmbeddings
 from langchain.text_splitter import RecursiveCharacterTextSplitter
-<<<<<<< HEAD
 from app.config import AZURE_OPENAI_ENDPOINT_2, AZURE_OPENAI_API_KEY_2, GOOGLE_API_KEY
-=======
-from app.config import AZURE_OPENAI_ENDPOINT_2, AZURE_OPENAI_API_KEY_2
-
->>>>>>> 23dd781c
 from langchain_google_genai import GoogleGenerativeAIEmbeddings
 
 # Updated embedding model initialization
@@ -22,18 +17,14 @@
     google_api_key=GOOGLE_API_KEY
 )
 
-<<<<<<< HEAD
 
 
-=======
->>>>>>> 23dd781c
 # Text splitter
 text_splitter = RecursiveCharacterTextSplitter(
     chunk_size=1000,
     chunk_overlap=200,
     length_function=len,
     separators=["\n\n", "\n", ".", "!", "?", ",", " ", ""]
-<<<<<<< HEAD
 )
 
 def load_vector_store(session_id: str):
@@ -47,7 +38,4 @@
     return Chroma(
         persist_directory=str(persist_path),
         embedding_function=embedding_model
-    )
-=======
-)
->>>>>>> 23dd781c
+    )