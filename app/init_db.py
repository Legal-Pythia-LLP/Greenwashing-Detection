--- conflicted
+++ resolved
@@ -1,33 +1,30 @@
 from .db import init_db, engine
 from .config import SQLALCHEMY_DATABASE_URL
 from .models.report import ReportFile, Report  # Explicit model imports
-<<<<<<< HEAD
 import sqlite3
 
 def migrate_db():
-    """检查并自动迁移数据库 schema"""
+    """Check and automatically migrate database schema"""
     if SQLALCHEMY_DATABASE_URL.startswith("sqlite:///"):
         db_path = SQLALCHEMY_DATABASE_URL.replace("sqlite:///", "")
         conn = sqlite3.connect(db_path)
         cursor = conn.cursor()
         
-        # 检查 reports 表是否有 analysis_summary_i18n
+        # Check if reports table has analysis_summary_i18n
         cursor.execute("PRAGMA table_info(reports)")
         columns = [col[1] for col in cursor.fetchall()]
         if "analysis_summary_i18n" not in columns:
             cursor.execute("ALTER TABLE reports ADD COLUMN analysis_summary_i18n TEXT")
-            print("✅ 自动迁移: 已添加 reports.analysis_summary_i18n 字段")
+            print("✅ Auto migration: added reports.analysis_summary_i18n column")
         else:
-            print("ℹ️ 字段 analysis_summary_i18n 已存在，无需迁移")
+            print("ℹ️ Column analysis_summary_i18n already exists, no migration needed")
 
         conn.commit()
         conn.close()
 
-=======
->>>>>>> 091fda92
 
 if __name__ == "__main__":
     print(f"Initializing database at {SQLALCHEMY_DATABASE_URL}")
-    init_db()      # 确保表存在
-    migrate_db()   # 自动迁移缺失字段
+    init_db()      # Ensure tables exist
+    migrate_db()   # Auto migrate missing fields
     print("Database initialized successfully")