--- conflicted
+++ resolved
@@ -1,832 +1,667 @@
-from typing import Dict, Any, List
-from app.core.tools import (
-    ESGDocumentAnalysisTool,
-    NewsValidationTool,
-    ESGMetricsCalculatorTool,
-    WikirateValidationTool,
-)
-from app.core.llm import llm
-from app.config import VALID_COMPANIES
-from app.models import ESGAnalysisState
-from langgraph.graph import StateGraph, END
-from langchain.schema import HumanMessage
-from langchain_community.vectorstores import Chroma
-from langchain.agents import AgentExecutor
-from langchain.memory import ConversationBufferWindowMemory
-from langchain.tools import Tool
-import json
-from app.core.utils import is_esg_related
-from app.core.company import extract_company_info
-
-# 全局对象缓存
-document_stores: Dict[str, Chroma] = {}
-agent_executors: Dict[str, AgentExecutor] = {}
-memories: Dict[str, ConversationBufferWindowMemory] = {}
-
-def generate_initial_thoughts(state: ESGAnalysisState) -> ESGAnalysisState:
-    output_language = state.get("output_language", "en")
-<<<<<<< HEAD
-    """Generate multiple analytical thoughts for ESG analysis"""
-    
-    thought_generation_prompt = f"""
-=======
-
-    prompt = f"""
->>>>>>> 0e106e8c
-    You are an expert ESG analyst tasked with identifying greenwashing in corporate reports.
-    Generate 4 different analytical approaches to examine this ESG document for greenwashing indicators.
-
-    Each approach should focus on a different aspect:
-    1. Quantitative analysis of specific metrics and targets
-    2. Qualitative analysis of language and claims
-    3. Comparative analysis against industry standards
-    4. Temporal analysis of commitments vs. achievements
-
-    For each approach, provide:
-    - A specific analytical question to investigate
-    - The methodology to use
-    - What evidence to look for
-    - Potential red flags to identify
-    - External data verification and verification methods required(If external data verification is not required, you can write “none.” Your current external data access is limited to **company news and open ESG data**. You do not have extensive access to long-term historical performance data or comprehensive peer comparison data beyond what might be present in open ESG datasets or mentioned in news.)
-<<<<<<< HEAD
-    
-    Format your response as a JSON list of 4 analytical approaches.
-    Please respond in {output_language}.
-=======
-
-    Please output as a JSON list of 4 analytical approaches.
-    Respond in {output_language}.
->>>>>>> 0e106e8c
-    """
-
-    try:
-        response = llm.invoke([HumanMessage(content=prompt)])
-        thoughts_text = response.content
-
-        try:
-            thoughts = json.loads(thoughts_text)
-            if isinstance(thoughts, list):
-                state["initial_thoughts"] = thoughts
-            else:
-                state["initial_thoughts"] = thoughts_text.split('\n\n')
-        except json.JSONDecodeError:
-            state["initial_thoughts"] = thoughts_text.split('\n\n')
-
-        return state
-
-    except Exception as e:
-        state["error"] = f"Error generating thoughts: {str(e)}"
-        return state
-
-
-def evaluate_and_select_thoughts(state: ESGAnalysisState) -> ESGAnalysisState:
-    """Evaluate the quality of generated thoughts and select the best ones"""
-    output_language = state.get("output_language", "en")
-    
-    if state.get("error"):
-        return state
-        
-    thoughts = state.get("initial_thoughts", [])
-    
-    evaluation_prompt = f"""
-    Evaluate the following analytical approaches for ESG greenwashing analysis:
-    
-    Approaches: {thoughts}
-    
-    Rate each approach based on:
-    1. Specificity of methodology
-    2. Likelihood of finding evidence
-    3. Comprehensiveness of analysis
-    4. Practical applicability
-    
-    Select the top 3 approaches and explain why they are most suitable.
-    Return the selected approaches as a JSON list.
-    Please respond in {output_language}.
-    """
-    
-    try:
-        response = llm.invoke([HumanMessage(content=evaluation_prompt)])
-        evaluation_text = response.content
-        
-        # Try to extract selected thoughts
-        try:
-            selected = json.loads(evaluation_text)
-            if isinstance(selected, list):
-                state["selected_thoughts"] = selected
-            else:
-                # Fallback: use first 3 thoughts
-                state["selected_thoughts"] = thoughts[:3]
-        except json.JSONDecodeError:
-            # Fallback: use first 3 thoughts
-            
-            state["selected_thoughts"] = thoughts[:3]
-            
-        return state
-        
-    except Exception as e:
-        state["error"] = f"Error evaluating thoughts: {str(e)}"
-        return state
-
-def perform_document_analysis(state: ESGAnalysisState) -> ESGAnalysisState:
-    if state.get("error"):
-        return state
-
-    vector_store = state.get("vector_store")
-    selected_thoughts = state.get("initial_thoughts", [])
-
-
-    if not vector_store:
-        state["error"] = "No vector store available for analysis"
-        return state
-
-    try:
-        analysis_tool = ESGDocumentAnalysisTool(vector_store)
-        analysis_results = []
-
-        for thought in selected_thoughts:
-            query = f"Analyze the document using this approach: {thought}"
-            result = analysis_tool._run(query)
-            analysis_results.append(result)
-
-        state["document_analysis"] = analysis_results
-    
-        return state
-
-    except Exception as e:
-        state["error"] = f"Error in document analysis: {str(e)}"
-        return state
-
-<<<<<<< HEAD
-def validate_with_news(state: ESGAnalysisState) -> ESGAnalysisState:
-    """Validate findings against news sources"""
-
-    if state.get("error"):
-        return state
-
-    company_name = state.get("company_name", "")
-    document_analysis = state.get("document_analysis", "")
-    lower_name = company_name.lower()
-
-    try:
-        news_tool = NewsValidationTool(company_name)
-
-        claims_extraction_prompt = f"""
-        Extract the key ESG claims and statements from the following analysis:
-
-        Analysis: {document_analysis}
-
-        List the main claims that should be validated against news sources.
-        """
-
-        claims_response = llm.invoke([HumanMessage(content=claims_extraction_prompt)])
-        claims = claims_response.content
-
-        validation_result = news_tool._run(claims)
-
-        # ✅ 如果公司不在白名单，加提示但仍执行验证
-        if lower_name not in VALID_COMPANIES:
-            validation_result = (
-                f"[Warning] Company '{company_name}' is not in the whitelist. "
-                f"Proceeding with forced news validation.\n\n{validation_result}"
-            )
-
-        state["news_validation"] = validation_result
-=======
-def extract_quotations_and_tools(state: ESGAnalysisState) -> ESGAnalysisState:
-    if state.get("error"):
-        return state
-
-    raw_analysis = state.get("document_analysis", [])
-    flattened = [entry if isinstance(entry, str) else json.dumps(entry) for entry in raw_analysis]
-    analysis = "\n".join(flattened)
-
-    output_language = state.get("output_language", "en")
-
-    quotation_extraction_prompt = f"""
-    From the following ESG analysis, extract individual claims (quotations) along with the information below for each:
-
-    - quotation
-    - explanation
-    - greenwashing_likelihood_score
-    - data_needed
-    - verification_required (true/false)
-    - verification_method
-
-    Respond as a JSON list. Do not use markdown. Respond in {output_language}.
-
-    ESG Analysis: {analysis}
-    """
-
-    try:
-        response = llm.invoke([HumanMessage(content=quotation_extraction_prompt)])
-        text = response.content.strip()
-
-        text = text.strip().removeprefix("```json").removeprefix("```").removesuffix("```").strip()
-
-        # Try loading JSON
-        try:
-            quotations = json.loads(text)
-            if not isinstance(quotations, list):
-                raise ValueError("Parsed quotations is not a list.")
-        except Exception as e:
-            print("[ERROR] Failed to parse quotations JSON:", str(e))
-            print("[RAW TEXT]", text[:500])
-            quotations = []
-
-        state["quotations"] = quotations
->>>>>>> 0e106e8c
-        return state
-
-    except Exception as e:
-        state["error"] = f"Error extracting quotations: {str(e)}"
-        return state
-
-<<<<<<< HEAD
-
-
-def validate_with_wikirate(state: ESGAnalysisState) -> ESGAnalysisState:
-    """使用 Wikirate 数据库验证 ESG 指标"""
-
-    if state.get("error"):
-        return state
-    
-    company_name = state.get("company_name", "")
-    document_analysis = state.get("document_analysis", "")
-    lower_name = company_name.lower()
-=======
-def determine_tools_for_each_quotation(state: ESGAnalysisState) -> ESGAnalysisState:
-
-    if state.get("error"):
-        return state
-
-    quotations = state.get("quotations", [])
->>>>>>> 0e106e8c
-
-    #  强制解析字符串 JSON（如果需要）
-    if isinstance(quotations, str):
-        print("[WARNING] quotations is a string. Attempting to parse JSON...")
-        try:
-            quotations = json.loads(quotations)
-        except Exception as e:
-            print("[ERROR] Failed to parse quotations string:", e)
-            quotations = []
-
-<<<<<<< HEAD
-        metrics_extraction_prompt = f"""
-        Extract specific numerical ESG metrics and values from the following analysis:
-=======
-    tool_decisions = []
->>>>>>> 0e106e8c
-
-    for idx, q in enumerate(quotations):
-        raw_required = q.get("verification_required")
-
-        is_required = str(raw_required).strip().lower() == "true"
-
-        if not is_required:
-            tools = ["none"]
-        else:
-            prompt = f"""
-            You are an ESG validation planner.
-
-            Given the following ESG quotation and its explanation, Select the appropriate tools. You can select one or more, or none if none are suitable.:
-            - news_validation
-            - wikirate_validation
-
-<<<<<<< HEAD
-        validation_result = wikirate_tool._run(extracted_metrics)
-
-        # ✅ 加入 whitelist 提示
-        if lower_name not in VALID_COMPANIES:
-            validation_result = (
-                f"[Warning] Company '{company_name}' is not in the whitelist. "
-                f"Proceeding with forced Wikirate validation.\n\n{validation_result}"
-            )
-
-        state["wikirate_validation"] = validation_result
-        return state
-=======
-            You must return only:
-            - "news_validation"
-            - "wikirate_validation"
-            - "news_validation, wikirate_validation"
-            - or "none"
-
-            Quotation: "{q.get("quotation")}"
-            Explanation: "{q.get("explanation")}"
-            Data Needed: "{q.get("data_needed")}"
-            Verification Method: "{q.get("verification_method")}"
->>>>>>> 0e106e8c
-
-            Respond with ONLY a comma-separated list. No explanation.
-            """
-
-            try:
-                response = llm.invoke([HumanMessage(content=prompt)])
-                tools = [t.strip() for t in response.content.lower().split(",") if t.strip()]
-                if not tools:
-                    tools = ["none"]
-            except Exception as e:
-                print(f"[ERROR] Tool selection failed for quotation {idx + 1}: {e}")
-                tools = ["none"]
-
-        tool_decisions.append({"quotation": q, "tools": tools})
-
-    state["tool_plan"] = tool_decisions
-
-
-    print(f"[ FINAL TOOL PLAN SUMMARY]\n{json.dumps(tool_decisions, indent=2)}")
-    return state
-
-
-def validate_each_quotation_independently(state: ESGAnalysisState) -> ESGAnalysisState:
-    if state.get("error"):
-        return state
-
-    company_name = state.get("company_name", "")
-    lower_name = company_name.lower()
-    tool_plan = state.get("tool_plan", [])
-    validated = []
-
-    news_tool = NewsValidationTool(company_name)
-    wikirate_tool = WikirateValidationTool(company_name)
-
-    #  STEP 1: 收集需要验证的 quotation
-    news_quotations = []
-    wiki_quotations = []
-
-    for item in tool_plan:
-        if "news_validation" in item["tools"]:
-            news_quotations.append(item["quotation"])
-        if "wikirate_validation" in item["tools"]:
-            wiki_quotations.append(item["quotation"])
-
-    # STEP 2: 批量调用 news_validation
-    news_results = []
-    if news_quotations:
-        try:
-            prompt = "Validate the following ESG claims using recent news.\n\n"
-            for i, q in enumerate(news_quotations, 1):
-                prompt += f"{i}. Claim: {q['quotation']}\nExplanation: {q['explanation']}\n\n"
-
-            full_result = news_tool._run(prompt)
-
-            if lower_name not in VALID_COMPANIES:
-                full_result = f"[Warning] '{company_name}' not in whitelist. Forced news validation.\n\n{full_result}"
-
-            news_results = full_result.strip().split("\n\n")
-        except Exception as e:
-            news_results = [f"[Error] {str(e)}"] * len(news_quotations)
-
-    # STEP 3: 批量调用 wikirate_validation
-    wiki_results = []
-    if wiki_quotations:
-        try:
-            prompt = "Verify the following ESG metrics using public ESG databases.\n\n"
-            for i, q in enumerate(wiki_quotations, 1):
-                prompt += f"{i}. Claim: {q['quotation']}\nExplanation: {q['explanation']}\n\n"
-
-            full_result = wikirate_tool._run(prompt)
-
-            if lower_name not in VALID_COMPANIES:
-                full_result = f"[Warning] '{company_name}' not in whitelist. Forced Wikirate validation.\n\n{full_result}"
-
-            wiki_results = full_result.strip().split("\n\n")
-        except Exception as e:
-            wiki_results = [f"[Error] {str(e)}"] * len(wiki_quotations)
-
-    # STEP 4: 分配结果回每条 quotation
-    news_index = 0
-    wiki_index = 0
-
-    for item in tool_plan:
-        quotation = item["quotation"]
-        tools = item["tools"]
-        result = {
-            "quotation": quotation,
-            "tools_selected": tools,
-            "validation": {}
-        }
-
-        if "news_validation" in tools:
-            if news_index < len(news_results):
-                result["validation"]["news"] = news_results[news_index]
-                news_index += 1
-            else:
-                result["validation"]["news"] = "[Error] Missing news result."
-
-        if "wikirate_validation" in tools:
-            if wiki_index < len(wiki_results):
-                result["validation"]["wikirate"] = wiki_results[wiki_index]
-                wiki_index += 1
-            else:
-                result["validation"]["wikirate"] = "[Error] Missing Wikirate result."
-
-        validated.append(result)
-
-    state["validations"] = validated
-    return state
-
-
-def calculate_metrics(state: ESGAnalysisState) -> ESGAnalysisState:
-    if state.get("error"):
-        return state
-
-    document_analysis = state.get("validations", "")
-    metrics_tool = ESGMetricsCalculatorTool()
-
-    try:
-        combined_text = f"Document Analysis: {document_analysis}"
-        result = metrics_tool._run(combined_text)
-        state["metrics"] = result
-        return state
-    except Exception as e:
-        state["error"] = f"Error calculating metrics: {str(e)}"
-        return state
-
-def synthesize_final_report(state: ESGAnalysisState) -> ESGAnalysisState:
-<<<<<<< HEAD
-    """Create final comprehensive report"""
-    output_language = state.get("output_language", "en")
-    if state.get("error"):
-        return state
-        
-    document_analysis = state.get("document_analysis", "")
-    news_validation = state.get("news_validation", "")
-    metrics = state.get("metrics", "")
-    
-    if output_language == "de":
-        synthesis_prompt = f"""
-        Erstelle einen umfassenden ESG-Greenwashing-Bewertungsbericht, der alle Ergebnisse zusammenfasst:
-
-        Dokumentenanalyse: {document_analysis}
-
-        Nachrichtenvalidierung: {news_validation}
-
-        Kennzahlen: {metrics}
-
-        Struktur des Berichts:
-        1. **Zusammenfassung**: Gib eine kurze Übersicht über die Bewertung, einschließlich des gesamten Greenwashing-Scores (0–10).
-        2. **Schlüsselbefunde und Belege aus der Dokumentenanalyse**: Zitiere konkrete Aussagen, Erklärungen und Greenwashing-Wahrscheinlichkeitswerte.
-        3. **Greenwashing-Typen, Wahrscheinlichkeit und Gesamtscore**:
-        - Beschreibe jeden identifizierten Greenwashing-Typ.
-        - Nenne die jeweilige Wahrscheinlichkeit und gib den endgültigen Gesamtscore an.
-        4. **Spezifische Empfehlungen für Stakeholder**: Konkrete Handlungsempfehlungen für Management, Investoren und Regulierungsbehörden.
-        5. **Risikobewertung und Bedenken**: Potenzielle Reputations-, Finanz- und Regulierungsrisiken.
-        6. **Weitere Untersuchungsbereiche**: Welche Themen oder Datenquellen sollten tiefergehend untersucht werden?
-
-        Integriere relevante Erkenntnisse aus der Nachrichtenvalidierung in die entsprechenden Abschnitte.
-
-        Antworte bitte vollständig auf Deutsch.
-        """
-    elif output_language == "it":
-        synthesis_prompt = f"""
-        Crea un rapporto completo di valutazione del greenwashing ESG che sintetizzi tutti i risultati:
-
-        Analisi del documento: {document_analysis}
-
-        Validazione tramite notizie: {news_validation}
-
-        Metriche: {metrics}
-
-        Struttura del rapporto:
-        1. **Sintesi esecutiva**: Fornisci una panoramica sintetica della valutazione, incluso il punteggio complessivo di greenwashing (da 0 a 10).
-        2. **Risultati chiave ed evidenze dall'analisi del documento**: Riporta le citazioni, le spiegazioni e i punteggi di probabilità di greenwashing.
-        3. **Tipologie di greenwashing, probabilità e punteggio complessivo**:
-        - Descrivi ciascuna tipologia identificata.
-        - Indica la probabilità e fornisci il punteggio finale complessivo.
-        4. **Raccomandazioni specifiche per gli stakeholder**: Suggerimenti concreti per la direzione aziendale, gli investitori e gli enti regolatori.
-        5. **Valutazione dei rischi e preoccupazioni**: Potenziali rischi reputazionali, finanziari e normativi.
-        6. **Aree che richiedono ulteriori indagini**: Temi o dati che necessitano di ulteriori approfondimenti.
-
-        Integra nel rapporto le informazioni emerse dalla validazione delle notizie, ove rilevante.
-
-        Rispondi interamente in italiano.
-        """
-    else:
-        synthesis_prompt = f"""
-        Create a comprehensive final ESG greenwashing assessment report that synthesizes all findings:
-
-        Document Analysis: {document_analysis}
-
-        News Validation: {news_validation}
-
-        Metrics: {metrics}
-
-        Your report should be professional, detailed, and suitable for executive review, structured as follows:
-        1.  **Executive Summary**: Provide a concise overview of the assessment, including the overall greenwashing score (0-10).
-        2.  **Key Findings and Evidence from Document Analysis**: Detail the quotation, explanation and greenwashing_likelihood_score derived from the Document Analysis.
-=======
-    if state.get("error"):
-        return state
-
-    analysis = state.get("document_analysis", "")
-    validations = state.get("validations", [])
-    metrics = state.get("metrics", "")
-    lang = state.get("output_language", "en")
-
-    prompt = f"""
-    Create a comprehensive final ESG greenwashing assessment report that synthesizes all findings:
-    
-    Document Analysis: {analysis}
-    Validation Results: {json.dumps(validations, indent=2)}
-    Metrics: {metrics}
-    
-    Structure:
-    1. Executive Summary
-    2. Key ESG Claims and Validation
-    3. Greenwashing Risk Evaluation (with score)
-    4. Stakeholder Recommendations
-    5. Risk Areas and Uncertainties
-    
-    Your report should be professional, detailed, and suitable for executive review, structured as follows:
-        1.  **Executive Summary**: Provide a concise overview of the assessment, including the overall greenwashing score (0-10).
-        2.  **Key Findings and Evidence from Document Analysis**: 
-            Detail the following content：
-            2.1 quotation
-            2.2 explanation
-            2.3 greenwashing_likelihood_score
-            2.4 External verification conducted and verification results
-            2.5 further verification required for each statement
-            * For 2.2 explanation and 2.3 greenwashing_likelihood_score, please revise the explanations and scores in the quotation based on the verification results to obtain new explanations and scores.
-            * For 2.5 further verification required， If, after conducting news and Wikirate verification, additional external data is still required to verify whether this reference is greenwashing, please provide a detailed description of the additional external verification required..
->>>>>>> 0e106e8c
-        3.  **Greenwashing Types, Likelihood, and Overall Score**:
-            * For each of the five greenwashing types identified in the Metrics, describe its likelihood.
-            * Present the final overall greenwashing score.
-        4.  **Specific Recommendations for Stakeholders**: Offer actionable recommendations tailored for relevant stakeholders.
-        5.  **Risk Assessment and Concerns**: Outline potential risks and areas of concern related to the identified greenwashing.
-<<<<<<< HEAD
-        6.  **Areas Requiring Further Investigation**: Identify specific areas where more in-depth research or data collection is needed.
-
-        Ensure the report integrates insights from News Validation throughout the relevant sections, especially when discussing evidence and implications.
-
-        Please respond in English.
-        """
-=======
-        
->>>>>>> 0e106e8c
-
-    
-    Please write the full report in {lang}.
-    """
-
-    try:
-        response = llm.invoke([HumanMessage(content=prompt)])
-        state["final_synthesis"] = response.content
-        return state
-    except Exception as e:
-        state["error"] = f"Error generating final report: {str(e)}"
-        return state
-
-
-def check_completion(state: ESGAnalysisState) -> str:
-    """Check if analysis is complete or needs iteration"""
-    
-    if state.get("error"):
-        return "error"
-        
-    if state.get("final_synthesis"):
-        return "complete"
-    
-    iteration = state.get("iteration", 0)
-    max_iterations = state.get("max_iterations", 3)
-    
-    if iteration >= max_iterations:
-        return "complete"
-    
-    return "continue"
-
-def debug_state_log(state: ESGAnalysisState) -> ESGAnalysisState:
-    return state
-
-# Create LangGraph workflow
-def create_esg_analysis_graph():
-    workflow = StateGraph(ESGAnalysisState)
-
-    workflow.add_node("generate_thoughts", generate_initial_thoughts)
-    workflow.add_node("evaluate_thoughts", evaluate_and_select_thoughts)  # ✅ 新增
-    workflow.add_node("document_analysis", perform_document_analysis)
-    workflow.add_node("extract_quotations", extract_quotations_and_tools)
-    workflow.add_node("select_tools", determine_tools_for_each_quotation)
-    workflow.add_node("validate_quotations", validate_each_quotation_independently)
-    workflow.add_node("calculate_metrics", calculate_metrics)
-    workflow.add_node("final_synthesis", synthesize_final_report)
-
-    workflow.set_entry_point("generate_thoughts")
-    workflow.add_edge("generate_thoughts", "evaluate_thoughts")  # ✅ 关键修复
-    workflow.add_edge("evaluate_thoughts", "document_analysis")
-    workflow.add_edge("document_analysis", "extract_quotations")
-    workflow.add_node("debug_log", debug_state_log)
-    workflow.add_edge("extract_quotations", "debug_log")
-    workflow.add_edge("debug_log", "select_tools")
-    workflow.add_edge("select_tools", "validate_quotations")
-    workflow.add_edge("validate_quotations", "calculate_metrics")
-    workflow.add_edge("calculate_metrics", "final_synthesis")
-
-    workflow.add_conditional_edges(
-        "final_synthesis",
-        check_completion,
-        {
-            "complete": END,
-            "error": END,
-            "continue": "generate_thoughts"
-        }
-    )
-
-    return workflow.compile()
-
-
-# Agent creation function
-def create_esg_agent(session_id: str, vector_store: Chroma, company_name: str) -> AgentExecutor:
-    """Create a ReAct agent for ESG analysis"""
-    
-    from langchain.agents import initialize_agent
-    from langchain.agents.agent_types import AgentType
-    
-    # Create tools
-    tools = [
-        ESGDocumentAnalysisTool(vector_store),
-        NewsValidationTool(company_name),
-        WikirateValidationTool(company_name),
-        ESGMetricsCalculatorTool(),
-        Tool(
-            name="company_info_extractor",
-            description="Extracts company information from documents",
-            func=lambda query: extract_company_info(query, vector_store)
-        ),
-        Tool(
-            name="esg_classifier",
-            description="Classifies text as ESG-related or not using ClimateBERT",
-            func=lambda text: str(is_esg_related(text))
-        )
-    ]
-    
-    # Create memory
-    memory = ConversationBufferWindowMemory(
-        memory_key="chat_history",
-        k=10,
-        return_messages=True
-    )
-    memories[session_id] = memory
-    
-    # Initialize agent
-    agent = initialize_agent(
-        tools=tools,
-        llm=llm,
-        agent=AgentType.CHAT_CONVERSATIONAL_REACT_DESCRIPTION,
-        memory=memory,
-        verbose=True,
-        max_iterations=15,
-        early_stopping_method="force"
-    )
-    
-    return agent
-
-# 这个函数旨在执行一个全面的 ESG 分析，它首先尝试使用 LangGraph 工作流，如果工作流创建或执行失败，则回退到基于代理（Agent）的分析
-async def comprehensive_esg_analysis(session_id: str, vector_store: Chroma, company_name: str, output_language: str = "en") -> Dict[str, Any]:
-    """Execute comprehensive ESG analysis using LangGraph workflow"""
-    
-    # Create the analysis graph
-    try:
-        # 构建和编译 ESG 分析的 LangGraph 工作流
-        analysis_graph = create_esg_analysis_graph()
-    except Exception as e:
-        print(f"Error creating LangGraph workflow: {e}")
-        # Fallback to agent-based analysis
-        #  LangGraph 工作流创建失败，函数会立即回退到调用一个名为 fallback_agent_analysis 的异步函数
-        return await fallback_agent_analysis(session_id, vector_store, company_name,output_language)
-    
-    # Create agent for fallback
-    agent = create_esg_agent(session_id, vector_store, company_name)
-    agent_executors[session_id] = agent
-    
-    # Initialize state
-    initial_state = ESGAnalysisState(
-        company_name=company_name,
-        vector_store=vector_store,
-        initial_thoughts=[],
-        selected_thoughts=[],
-        document_analysis="",
-        news_validation="",
-        wikirate_validation="",
-        metrics="",
-        final_synthesis="",
-        iteration=0,
-        max_iterations=3,
-        error=None,
-        output_language=output_language
-    )
-    
-    try:
-        # Execute the workflow
-        print("Executing LangGraph ESG analysis workflow...")
-        result = analysis_graph.invoke(initial_state)
-        
-        # Extract results
-        return {
-            "initial_analysis": "\n".join(result.get("initial_thoughts", [])),
-            "document_analysis": result.get("document_analysis", ""),
-            "news_validation": "\n\n".join(
-                v["validation"]["news"]
-                for v in result.get("validations", [])
-                if "news" in v.get("validation", {})
-            ),
-            "wikirate_validation": "\n\n".join(
-                v["validation"]["wikirate"]
-                for v in result.get("validations", [])
-                if "wikirate" in v.get("validation", {})
-            ),
-            "metrics": result.get("metrics", ""),
-            "final_synthesis": result.get("final_synthesis", ""),
-            "tool_plan": result.get("tool_plan", []),  
-            "comprehensive_analysis": f"""
-            Initial Thoughts: {result.get('initial_thoughts', [])}
-            
-            Document Analysis: {result.get('document_analysis', '')}
-            
-            News Validation: {result.get('news_validation', '')}
-            
-            Metrics: {result.get('metrics', '')}
-            """,
-            "error": result.get("error")
-        }
-        
-    except Exception as e:
-        print(f"LangGraph workflow failed: {str(e)}")
-        print("Falling back to agent-based analysis...")
-        return await fallback_agent_analysis(session_id, vector_store, company_name,output_language)
-
-async def fallback_agent_analysis(session_id: str, vector_store: Chroma, company_name: str, output_language: str = "en") -> Dict[str, Any]:
-    """Fallback to agent-based analysis if LangGraph fails"""
-    
-    agent = create_esg_agent(session_id, vector_store, company_name)
-    agent_executors[session_id] = agent
-    wikirate_validation = "" 
-    
-    document_analysis = agent.run(
-        f"Perform a detailed analysis of the ESG document. "
-        f"Identify specific greenwashing indicators, vague language, "
-        f"unsubstantiated claims, and missing evidence.\n\n"
-        f"Please respond in {output_language}."
-    )
-    
-    if company_name.lower() in VALID_COMPANIES:
-        news_validation = agent.run(
-            f"Validate the ESG claims found in the document analysis against "
-            f"recent news articles for {company_name}.\n\n"
-            f"Please respond in {output_language}."
-        )
-    else:
-        news_validation = agent.run(
-            f"Validate the ESG claims found in the document analysis against "
-            f"recent news articles for {company_name}.\n\n"
-            f"Please respond in {output_language}."
-        )
-        news_validation = (
-            f"[Warning] Company '{company_name}' is not in the whitelist. "
-            f"Proceeding with forced news validation.\n\n{news_validation}"
-        )
-
-        wikirate_validation = agent.run(
-            f"Use the Wikirate database to verify ESG metrics and claims for {company_name}. "
-            f"Compare document data with verified Wikirate database entries.\n\n"
-            f"Please respond in {output_language}."
-        )
-    if company_name.lower() not in VALID_COMPANIES:
-        wikirate_validation = (
-            f"[Warning] Company '{company_name}' is not in the whitelist. "
-            f"Proceeding with forced Wikirate validation.\n\n{wikirate_validation}"
-        )
-
-
-    
-    metrics_calculation = agent.run(
-        f"Calculate detailed greenwashing metrics based on the analysis: "
-        f"Document Analysis: {document_analysis}\n"
-        f"News Validation: {news_validation}\n\n"
-        f"Please respond in {output_language}."
-    )
-    
-    final_synthesis = agent.run(
-        f"Create a comprehensive ESG greenwashing assessment report "
-        f"synthesizing all findings from the analysis.\n\n"
-        f"Please respond in {output_language}."
-    )
-    
-    return {
-        "initial_analysis": "Fallback analysis due to workflow error",
-        "document_analysis": document_analysis,
-        "news_validation": news_validation,
-        "wikirate_validation": wikirate_validation,
-        "metrics": metrics_calculation,
-        "final_synthesis": final_synthesis,
-        "comprehensive_analysis": f"""
-        Document Analysis: {document_analysis}
-        
-        News Validation: {news_validation}
-        
-        Metrics: {metrics_calculation}
-        """,
-        "error": None
+from typing import Dict, Any, List
+from app.core.tools import (
+    ESGDocumentAnalysisTool,
+    NewsValidationTool,
+    ESGMetricsCalculatorTool,
+    WikirateValidationTool,
+)
+from app.core.llm import llm
+from app.config import VALID_COMPANIES
+from app.models import ESGAnalysisState
+from langgraph.graph import StateGraph, END
+from langchain.schema import HumanMessage
+from langchain_community.vectorstores import Chroma
+from langchain.agents import AgentExecutor
+from langchain.memory import ConversationBufferWindowMemory
+from langchain.tools import Tool
+import json
+from app.core.utils import is_esg_related
+from app.core.company import extract_company_info
+
+# 全局对象缓存
+document_stores: Dict[str, Chroma] = {}
+agent_executors: Dict[str, AgentExecutor] = {}
+memories: Dict[str, ConversationBufferWindowMemory] = {}
+
+def generate_initial_thoughts(state: ESGAnalysisState) -> ESGAnalysisState:
+    output_language = state.get("output_language", "en")
+
+    prompt = f"""
+    You are an expert ESG analyst tasked with identifying greenwashing in corporate reports.
+    Generate 4 different analytical approaches to examine this ESG document for greenwashing indicators.
+
+    Each approach should focus on a different aspect:
+    1. Quantitative analysis of specific metrics and targets
+    2. Qualitative analysis of language and claims
+    3. Comparative analysis against industry standards
+    4. Temporal analysis of commitments vs. achievements
+
+    For each approach, provide:
+    - A specific analytical question to investigate
+    - The methodology to use
+    - What evidence to look for
+    - Potential red flags to identify
+    - External data verification and verification methods required(If external data verification is not required, you can write “none.” Your current external data access is limited to **company news and open ESG data**. You do not have extensive access to long-term historical performance data or comprehensive peer comparison data beyond what might be present in open ESG datasets or mentioned in news.)
+
+    Please output as a JSON list of 4 analytical approaches.
+    Respond in {output_language}.
+    """
+
+    try:
+        response = llm.invoke([HumanMessage(content=prompt)])
+        thoughts_text = response.content
+
+        try:
+            thoughts = json.loads(thoughts_text)
+            if isinstance(thoughts, list):
+                state["initial_thoughts"] = thoughts
+            else:
+                state["initial_thoughts"] = thoughts_text.split('\n\n')
+        except json.JSONDecodeError:
+            state["initial_thoughts"] = thoughts_text.split('\n\n')
+
+        return state
+
+    except Exception as e:
+        state["error"] = f"Error generating thoughts: {str(e)}"
+        return state
+
+
+def evaluate_and_select_thoughts(state: ESGAnalysisState) -> ESGAnalysisState:
+    """Evaluate the quality of generated thoughts and select the best ones"""
+    output_language = state.get("output_language", "en")
+    
+    if state.get("error"):
+        return state
+        
+    thoughts = state.get("initial_thoughts", [])
+    
+    evaluation_prompt = f"""
+    Evaluate the following analytical approaches for ESG greenwashing analysis:
+    
+    Approaches: {thoughts}
+    
+    Rate each approach based on:
+    1. Specificity of methodology
+    2. Likelihood of finding evidence
+    3. Comprehensiveness of analysis
+    4. Practical applicability
+    
+    Select the top 3 approaches and explain why they are most suitable.
+    Return the selected approaches as a JSON list.
+    Please respond in {output_language}.
+    """
+    
+    try:
+        response = llm.invoke([HumanMessage(content=evaluation_prompt)])
+        evaluation_text = response.content
+        
+        # Try to extract selected thoughts
+        try:
+            selected = json.loads(evaluation_text)
+            if isinstance(selected, list):
+                state["selected_thoughts"] = selected
+            else:
+                # Fallback: use first 3 thoughts
+                state["selected_thoughts"] = thoughts[:3]
+        except json.JSONDecodeError:
+            # Fallback: use first 3 thoughts
+            
+            state["selected_thoughts"] = thoughts[:3]
+            
+        return state
+        
+    except Exception as e:
+        state["error"] = f"Error evaluating thoughts: {str(e)}"
+        return state
+
+def perform_document_analysis(state: ESGAnalysisState) -> ESGAnalysisState:
+    if state.get("error"):
+        return state
+
+    vector_store = state.get("vector_store")
+    selected_thoughts = state.get("initial_thoughts", [])
+
+
+    if not vector_store:
+        state["error"] = "No vector store available for analysis"
+        return state
+
+    try:
+        analysis_tool = ESGDocumentAnalysisTool(vector_store)
+        analysis_results = []
+
+        for thought in selected_thoughts:
+            query = f"Analyze the document using this approach: {thought}"
+            result = analysis_tool._run(query)
+            analysis_results.append(result)
+
+        state["document_analysis"] = analysis_results
+    
+        return state
+
+    except Exception as e:
+        state["error"] = f"Error in document analysis: {str(e)}"
+        return state
+
+def extract_quotations_and_tools(state: ESGAnalysisState) -> ESGAnalysisState:
+    if state.get("error"):
+        return state
+
+    raw_analysis = state.get("document_analysis", [])
+    flattened = [entry if isinstance(entry, str) else json.dumps(entry) for entry in raw_analysis]
+    analysis = "\n".join(flattened)
+
+    output_language = state.get("output_language", "en")
+
+    quotation_extraction_prompt = f"""
+    From the following ESG analysis, extract individual claims (quotations) along with the information below for each:
+
+    - quotation
+    - explanation
+    - greenwashing_likelihood_score
+    - data_needed
+    - verification_required (true/false)
+    - verification_method
+
+    Respond as a JSON list. Do not use markdown. Respond in {output_language}.
+
+    ESG Analysis: {analysis}
+    """
+
+    try:
+        response = llm.invoke([HumanMessage(content=quotation_extraction_prompt)])
+        text = response.content.strip()
+
+        text = text.strip().removeprefix("```json").removeprefix("```").removesuffix("```").strip()
+
+        # Try loading JSON
+        try:
+            quotations = json.loads(text)
+            if not isinstance(quotations, list):
+                raise ValueError("Parsed quotations is not a list.")
+        except Exception as e:
+            print("[ERROR] Failed to parse quotations JSON:", str(e))
+            print("[RAW TEXT]", text[:500])
+            quotations = []
+
+        state["quotations"] = quotations
+        return state
+
+    except Exception as e:
+        state["error"] = f"Error extracting quotations: {str(e)}"
+        return state
+
+def determine_tools_for_each_quotation(state: ESGAnalysisState) -> ESGAnalysisState:
+
+    if state.get("error"):
+        return state
+
+    quotations = state.get("quotations", [])
+
+    #  强制解析字符串 JSON（如果需要）
+    if isinstance(quotations, str):
+        print("[WARNING] quotations is a string. Attempting to parse JSON...")
+        try:
+            quotations = json.loads(quotations)
+        except Exception as e:
+            print("[ERROR] Failed to parse quotations string:", e)
+            quotations = []
+
+    tool_decisions = []
+
+    for idx, q in enumerate(quotations):
+        raw_required = q.get("verification_required")
+
+        is_required = str(raw_required).strip().lower() == "true"
+
+        if not is_required:
+            tools = ["none"]
+        else:
+            prompt = f"""
+            You are an ESG validation planner.
+
+            Given the following ESG quotation and its explanation, Select the appropriate tools. You can select one or more, or none if none are suitable.:
+            - news_validation
+            - wikirate_validation
+
+            You must return only:
+            - "news_validation"
+            - "wikirate_validation"
+            - "news_validation, wikirate_validation"
+            - or "none"
+
+            Quotation: "{q.get("quotation")}"
+            Explanation: "{q.get("explanation")}"
+            Data Needed: "{q.get("data_needed")}"
+            Verification Method: "{q.get("verification_method")}"
+
+            Respond with ONLY a comma-separated list. No explanation.
+            """
+
+            try:
+                response = llm.invoke([HumanMessage(content=prompt)])
+                tools = [t.strip() for t in response.content.lower().split(",") if t.strip()]
+                if not tools:
+                    tools = ["none"]
+            except Exception as e:
+                print(f"[ERROR] Tool selection failed for quotation {idx + 1}: {e}")
+                tools = ["none"]
+
+        tool_decisions.append({"quotation": q, "tools": tools})
+
+    state["tool_plan"] = tool_decisions
+
+
+    print(f"[ FINAL TOOL PLAN SUMMARY]\n{json.dumps(tool_decisions, indent=2)}")
+    return state
+
+
+def validate_each_quotation_independently(state: ESGAnalysisState) -> ESGAnalysisState:
+    if state.get("error"):
+        return state
+
+    company_name = state.get("company_name", "")
+    lower_name = company_name.lower()
+    tool_plan = state.get("tool_plan", [])
+    validated = []
+
+    news_tool = NewsValidationTool(company_name)
+    wikirate_tool = WikirateValidationTool(company_name)
+
+    #  STEP 1: 收集需要验证的 quotation
+    news_quotations = []
+    wiki_quotations = []
+
+    for item in tool_plan:
+        if "news_validation" in item["tools"]:
+            news_quotations.append(item["quotation"])
+        if "wikirate_validation" in item["tools"]:
+            wiki_quotations.append(item["quotation"])
+
+    # STEP 2: 批量调用 news_validation
+    news_results = []
+    if news_quotations:
+        try:
+            prompt = "Validate the following ESG claims using recent news.\n\n"
+            for i, q in enumerate(news_quotations, 1):
+                prompt += f"{i}. Claim: {q['quotation']}\nExplanation: {q['explanation']}\n\n"
+
+            full_result = news_tool._run(prompt)
+
+            if lower_name not in VALID_COMPANIES:
+                full_result = f"[Warning] '{company_name}' not in whitelist. Forced news validation.\n\n{full_result}"
+
+            news_results = full_result.strip().split("\n\n")
+        except Exception as e:
+            news_results = [f"[Error] {str(e)}"] * len(news_quotations)
+
+    # STEP 3: 批量调用 wikirate_validation
+    wiki_results = []
+    if wiki_quotations:
+        try:
+            prompt = "Verify the following ESG metrics using public ESG databases.\n\n"
+            for i, q in enumerate(wiki_quotations, 1):
+                prompt += f"{i}. Claim: {q['quotation']}\nExplanation: {q['explanation']}\n\n"
+
+            full_result = wikirate_tool._run(prompt)
+
+            if lower_name not in VALID_COMPANIES:
+                full_result = f"[Warning] '{company_name}' not in whitelist. Forced Wikirate validation.\n\n{full_result}"
+
+            wiki_results = full_result.strip().split("\n\n")
+        except Exception as e:
+            wiki_results = [f"[Error] {str(e)}"] * len(wiki_quotations)
+
+    # STEP 4: 分配结果回每条 quotation
+    news_index = 0
+    wiki_index = 0
+
+    for item in tool_plan:
+        quotation = item["quotation"]
+        tools = item["tools"]
+        result = {
+            "quotation": quotation,
+            "tools_selected": tools,
+            "validation": {}
+        }
+
+        if "news_validation" in tools:
+            if news_index < len(news_results):
+                result["validation"]["news"] = news_results[news_index]
+                news_index += 1
+            else:
+                result["validation"]["news"] = "[Error] Missing news result."
+
+        if "wikirate_validation" in tools:
+            if wiki_index < len(wiki_results):
+                result["validation"]["wikirate"] = wiki_results[wiki_index]
+                wiki_index += 1
+            else:
+                result["validation"]["wikirate"] = "[Error] Missing Wikirate result."
+
+        validated.append(result)
+
+    state["validations"] = validated
+    return state
+
+def calculate_metrics(state: ESGAnalysisState) -> ESGAnalysisState:
+    if state.get("error"):
+        return state
+
+    document_analysis = state.get("validations", "")
+    metrics_tool = ESGMetricsCalculatorTool()
+
+    try:
+        combined_text = f"Document Analysis: {document_analysis}"
+        result = metrics_tool._run(combined_text)
+        state["metrics"] = result
+        return state
+    except Exception as e:
+        state["error"] = f"Error calculating metrics: {str(e)}"
+        return state
+
+def synthesize_final_report(state: ESGAnalysisState) -> ESGAnalysisState:
+    if state.get("error"):
+        return state
+
+    analysis = state.get("document_analysis", "")
+    validations = state.get("validations", [])
+    metrics = state.get("metrics", "")
+    lang = state.get("output_language", "en")
+
+    prompt = f"""
+    Create a comprehensive final ESG greenwashing assessment report that synthesizes all findings:
+    
+    Document Analysis: {analysis}
+    Validation Results: {json.dumps(validations, indent=2)}
+    Metrics: {metrics}
+    
+    Structure:
+    1. Executive Summary
+    2. Key ESG Claims and Validation
+    3. Greenwashing Risk Evaluation (with score)
+    4. Stakeholder Recommendations
+    5. Risk Areas and Uncertainties
+    
+    Your report should be professional, detailed, and suitable for executive review, structured as follows:
+        1.  **Executive Summary**: Provide a concise overview of the assessment, including the overall greenwashing score (0-10).
+        2.  **Key Findings and Evidence from Document Analysis**: 
+            Detail the following content：
+            2.1 quotation
+            2.2 explanation
+            2.3 greenwashing_likelihood_score
+            2.4 External verification conducted and verification results
+            2.5 further verification required for each statement
+            * For 2.2 explanation and 2.3 greenwashing_likelihood_score, please revise the explanations and scores in the quotation based on the verification results to obtain new explanations and scores.
+            * For 2.5 further verification required， If, after conducting news and Wikirate verification, additional external data is still required to verify whether this reference is greenwashing, please provide a detailed description of the additional external verification required..
+        3.  **Greenwashing Types, Likelihood, and Overall Score**:
+            * For each of the five greenwashing types identified in the Metrics, describe its likelihood.
+            * Present the final overall greenwashing score.
+        4.  **Specific Recommendations for Stakeholders**: Offer actionable recommendations tailored for relevant stakeholders.
+        5.  **Risk Assessment and Concerns**: Outline potential risks and areas of concern related to the identified greenwashing.
+        
+
+    
+    Please write the full report in {lang}.
+    """
+
+    try:
+        response = llm.invoke([HumanMessage(content=prompt)])
+        state["final_synthesis"] = response.content
+        return state
+    except Exception as e:
+        state["error"] = f"Error generating final report: {str(e)}"
+        return state
+
+
+def check_completion(state: ESGAnalysisState) -> str:
+    """Check if analysis is complete or needs iteration"""
+    
+    if state.get("error"):
+        return "error"
+        
+    if state.get("final_synthesis"):
+        return "complete"
+    
+    iteration = state.get("iteration", 0)
+    max_iterations = state.get("max_iterations", 3)
+    
+    if iteration >= max_iterations:
+        return "complete"
+    
+    return "continue"
+
+def debug_state_log(state: ESGAnalysisState) -> ESGAnalysisState:
+    return state
+
+# Create LangGraph workflow
+def create_esg_analysis_graph():
+    workflow = StateGraph(ESGAnalysisState)
+
+    workflow.add_node("generate_thoughts", generate_initial_thoughts)
+    workflow.add_node("evaluate_thoughts", evaluate_and_select_thoughts)  # ✅ 新增
+    workflow.add_node("document_analysis", perform_document_analysis)
+    workflow.add_node("extract_quotations", extract_quotations_and_tools)
+    workflow.add_node("select_tools", determine_tools_for_each_quotation)
+    workflow.add_node("validate_quotations", validate_each_quotation_independently)
+    workflow.add_node("calculate_metrics", calculate_metrics)
+    workflow.add_node("final_synthesis", synthesize_final_report)
+
+    workflow.set_entry_point("generate_thoughts")
+    workflow.add_edge("generate_thoughts", "evaluate_thoughts")  # ✅ 关键修复
+    workflow.add_edge("evaluate_thoughts", "document_analysis")
+    workflow.add_edge("document_analysis", "extract_quotations")
+    workflow.add_node("debug_log", debug_state_log)
+    workflow.add_edge("extract_quotations", "debug_log")
+    workflow.add_edge("debug_log", "select_tools")
+    workflow.add_edge("select_tools", "validate_quotations")
+    workflow.add_edge("validate_quotations", "calculate_metrics")
+    workflow.add_edge("calculate_metrics", "final_synthesis")
+
+    workflow.add_conditional_edges(
+        "final_synthesis",
+        check_completion,
+        {
+            "complete": END,
+            "error": END,
+            "continue": "generate_thoughts"
+        }
+    )
+
+    return workflow.compile()
+
+
+# Agent creation function
+def create_esg_agent(session_id: str, vector_store: Chroma, company_name: str) -> AgentExecutor:
+    """Create a ReAct agent for ESG analysis"""
+    
+    from langchain.agents import initialize_agent
+    from langchain.agents.agent_types import AgentType
+    
+    # Create tools
+    tools = [
+        ESGDocumentAnalysisTool(vector_store),
+        NewsValidationTool(company_name),
+        WikirateValidationTool(company_name),
+        ESGMetricsCalculatorTool(),
+        Tool(
+            name="company_info_extractor",
+            description="Extracts company information from documents",
+            func=lambda query: extract_company_info(query, vector_store)
+        ),
+        Tool(
+            name="esg_classifier",
+            description="Classifies text as ESG-related or not using ClimateBERT",
+            func=lambda text: str(is_esg_related(text))
+        )
+    ]
+    
+    # Create memory
+    memory = ConversationBufferWindowMemory(
+        memory_key="chat_history",
+        k=10,
+        return_messages=True
+    )
+    memories[session_id] = memory
+    
+    # Initialize agent
+    agent = initialize_agent(
+        tools=tools,
+        llm=llm,
+        agent=AgentType.CHAT_CONVERSATIONAL_REACT_DESCRIPTION,
+        memory=memory,
+        verbose=True,
+        max_iterations=15,
+        early_stopping_method="force"
+    )
+    
+    return agent
+
+# 这个函数旨在执行一个全面的 ESG 分析，它首先尝试使用 LangGraph 工作流，如果工作流创建或执行失败，则回退到基于代理（Agent）的分析
+async def comprehensive_esg_analysis(session_id: str, vector_store: Chroma, company_name: str, output_language: str = "en") -> Dict[str, Any]:
+    """Execute comprehensive ESG analysis using LangGraph workflow"""
+    
+    # Create the analysis graph
+    try:
+        # 构建和编译 ESG 分析的 LangGraph 工作流
+        analysis_graph = create_esg_analysis_graph()
+    except Exception as e:
+        print(f"Error creating LangGraph workflow: {e}")
+        # Fallback to agent-based analysis
+        #  LangGraph 工作流创建失败，函数会立即回退到调用一个名为 fallback_agent_analysis 的异步函数
+        return await fallback_agent_analysis(session_id, vector_store, company_name,output_language)
+    
+    # Create agent for fallback
+    agent = create_esg_agent(session_id, vector_store, company_name)
+    agent_executors[session_id] = agent
+    
+    # Initialize state
+    initial_state = ESGAnalysisState(
+        company_name=company_name,
+        vector_store=vector_store,
+        initial_thoughts=[],
+        selected_thoughts=[],
+        document_analysis="",
+        news_validation="",
+        wikirate_validation="",
+        metrics="",
+        final_synthesis="",
+        iteration=0,
+        max_iterations=3,
+        error=None,
+        output_language=output_language
+    )
+    
+    try:
+        # Execute the workflow
+        print("Executing LangGraph ESG analysis workflow...")
+        result = analysis_graph.invoke(initial_state)
+        
+        # Extract results
+        return {
+            "initial_analysis": "\n".join(result.get("initial_thoughts", [])),
+            "document_analysis": result.get("document_analysis", ""),
+            "news_validation": "\n\n".join(
+                v["validation"]["news"]
+                for v in result.get("validations", [])
+                if "news" in v.get("validation", {})
+            ),
+            "wikirate_validation": "\n\n".join(
+                v["validation"]["wikirate"]
+                for v in result.get("validations", [])
+                if "wikirate" in v.get("validation", {})
+            ),
+            "metrics": result.get("metrics", ""),
+            "final_synthesis": result.get("final_synthesis", ""),
+            "tool_plan": result.get("tool_plan", []),  
+            "comprehensive_analysis": f"""
+            Initial Thoughts: {result.get('initial_thoughts', [])}
+            
+            Document Analysis: {result.get('document_analysis', '')}
+            
+            News Validation: {result.get('news_validation', '')}
+            
+            Metrics: {result.get('metrics', '')}
+            """,
+            "error": result.get("error")
+        }
+        
+    except Exception as e:
+        print(f"LangGraph workflow failed: {str(e)}")
+        print("Falling back to agent-based analysis...")
+        return await fallback_agent_analysis(session_id, vector_store, company_name,output_language)
+
+async def fallback_agent_analysis(session_id: str, vector_store: Chroma, company_name: str, output_language: str = "en") -> Dict[str, Any]:
+    """Fallback to agent-based analysis if LangGraph fails"""
+    
+    agent = create_esg_agent(session_id, vector_store, company_name)
+    agent_executors[session_id] = agent
+    wikirate_validation = "" 
+    
+    document_analysis = agent.run(
+        f"Perform a detailed analysis of the ESG document. "
+        f"Identify specific greenwashing indicators, vague language, "
+        f"unsubstantiated claims, and missing evidence.\n\n"
+        f"Please respond in {output_language}."
+    )
+    
+    if company_name.lower() in VALID_COMPANIES:
+        news_validation = agent.run(
+            f"Validate the ESG claims found in the document analysis against "
+            f"recent news articles for {company_name}.\n\n"
+            f"Please respond in {output_language}."
+        )
+    else:
+        news_validation = agent.run(
+            f"Validate the ESG claims found in the document analysis against "
+            f"recent news articles for {company_name}.\n\n"
+            f"Please respond in {output_language}."
+        )
+        news_validation = (
+            f"[Warning] Company '{company_name}' is not in the whitelist. "
+            f"Proceeding with forced news validation.\n\n{news_validation}"
+        )
+
+        wikirate_validation = agent.run(
+            f"Use the Wikirate database to verify ESG metrics and claims for {company_name}. "
+            f"Compare document data with verified Wikirate database entries.\n\n"
+            f"Please respond in {output_language}."
+        )
+    if company_name.lower() not in VALID_COMPANIES:
+        wikirate_validation = (
+            f"[Warning] Company '{company_name}' is not in the whitelist. "
+            f"Proceeding with forced Wikirate validation.\n\n{wikirate_validation}"
+        )
+
+
+    
+    metrics_calculation = agent.run(
+        f"Calculate detailed greenwashing metrics based on the analysis: "
+        f"Document Analysis: {document_analysis}\n"
+        f"News Validation: {news_validation}\n\n"
+        f"Please respond in {output_language}."
+    )
+    
+    final_synthesis = agent.run(
+        f"Create a comprehensive ESG greenwashing assessment report "
+        f"synthesizing all findings from the analysis.\n\n"
+        f"Please respond in {output_language}."
+    )
+    
+    return {
+        "initial_analysis": "Fallback analysis due to workflow error",
+        "document_analysis": document_analysis,
+        "news_validation": news_validation,
+        "wikirate_validation": wikirate_validation,
+        "metrics": metrics_calculation,
+        "final_synthesis": final_synthesis,
+        "comprehensive_analysis": f"""
+        Document Analysis: {document_analysis}
+        
+        News Validation: {news_validation}
+        
+        Metrics: {metrics_calculation}
+        """,
+        "error": None
     }