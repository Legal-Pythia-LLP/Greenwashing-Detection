from langchain.tools import BaseTool
from langchain_community.vectorstores import Chroma
from langchain_community.document_loaders import UnstructuredHTMLLoader
from langchain.schema import HumanMessage
from typing import Any, Optional, Dict, List
from app.core.llm import llm
from webscraper import bbc_search, cnn_search
import json
import requests
import cloudscraper
from app.config import WIKIRATE_API_KEY
from app.core.utils import search_and_filter_news  # 按你放的位置

# get_company_name
from wikirate4py import API
from pprint import pprint
import pandas as pd
from name_matching.name_matcher import NameMatcher
import time
import csv
import re
import multiprocessing

# 名字模糊比對
# 自訂 normalization 方法（模仿 NameMatcher transform=True）
def normalize_name(name: str) -> str:
    name = name.lower()
    name = re.sub(r'[^a-z0-9\s]', '', name)  # 移除標點符號
    name = re.sub(r'\s+', ' ', name)  # 移除多餘空白
    return name.strip()

def get_isin_count(company):
    """從公司物件中讀取 ISIN 數量"""
    try:
        isin = getattr(company, "isin", None)
        isin_list = isin if isinstance(isin, list) else []
        return len(isin_list)
    except Exception as e:
        print(f"無法處理公司 {company}: {e}")
        return 0


class WikirateClient:
    """Wikirate API客户端，用于获取和验证ESG数据"""

    def __init__(self, api_key: Optional[str] = None):
        self.base_url = "https://wikirate.org"
        self.api_key = api_key
        self.session = cloudscraper.create_scraper(  # 替代 requests
            browser={
                'browser': 'chrome',
                'platform': 'windows',
                'mobile': False
            }
        )

        # Cloudscraper 預設會附帶真實瀏覽器 UA
        self.session.headers.update({
            'Accept': 'application/json'
        })

        if api_key:
            self.session.headers.update({
                'Authorization': f'Bearer {api_key}'
            })

    def search_company(self, company_name: str) -> Dict[str, Any]:
        """搜尋公司資訊，支援精準名稱與模糊搜尋"""
        try:
            original_name = company_name.strip()
            clean_name = original_name.strip()
            print(f"[Wikirate] 嘗試精準搜尋：--{clean_name}--")
            direct_url = f"{self.base_url}/{clean_name}.json"

            # print(f"[Wikirate] 嘗試精準搜尋：{direct_url}")
            response = self.session.get(direct_url, timeout=10)

            print(f"[DEBUG] Status Code: {response.status_code}")
            print(f"[DEBUG] Response preview:\n{response.text[:300]}")

            if response.status_code == 200:
                data = response.json()
                # 安全地处理所有字段，避免None.get()报错
                def safe_get(d, key, default=None):
                    if d and isinstance(d, dict):
                        return d.get(key, default)
                    return default

                return {
                    "name": data.get("name"),
                    "url": data.get("url"),
                    "type": safe_get(data.get("type"), "name"),
                    "headquarters": (safe_get(data.get("headquarters"), "content", [None])[0]
                                     if safe_get(data.get("headquarters"), "content") else None),
                    "website": safe_get(data.get("website"), "content"),
                    "aliases": safe_get(data.get("alias"), "content", []),
                    "image_url": safe_get(data.get("image"), "content")
                }

            # 若精準搜尋失敗，改用 search API 做模糊搜尋
            # print(f"[Wikirate] 精準搜尋失敗，改用模糊搜尋: '{original_name}'")
            search_url = f"{self.base_url}/search.json"
            params = {
                'q': original_name,
                'type': 'Company'
            }

            response = self.session.get(search_url, params=params, timeout=10)
            if response.status_code == 200:
                results = response.json().get("items", [])
                for item in results:
                    if item.get("type") == "Company":
                        # print(f"[Wikirate] 模糊搜尋找到公司: {item.get('name')}")
                        return item

            # print(f"[Wikirate] 公司 '{company_name}' 未在 Wikirate 找到")
            return {}

        except Exception as e:
            # print(f"[Wikirate] 搜尋時發生錯誤: {e}")
            return {}

    # 主函數：根據輸入名稱模糊比對，並根據 ISIN 數量選擇最佳匹配
    def find_best_matching_company(self, input_name: str) -> str:
        # self.parallel_fetch(num_workers=6)

        # 加载公司数据
        csv_path = "wikirate_companies_all.csv"
        wikirate_companies = []

        try:
            with open(csv_path, 'r', encoding='utf-8') as f:
                reader = csv.DictReader(f)
                for row in reader:
                    wikirate_companies.append({
                        'id': row['id'],
                        'name': row['name'],
                        'isin_count': int(row['isin_count'])
                    })
        except FileNotFoundError:
            print(f"找不到公司数据文件: {csv_path}")
            return None

        keyword = input_name.lower()
        filtered_companies = [c for c in wikirate_companies if keyword in c['name'].lower()]
        if not filtered_companies:
            print("找不到任何名稱包含關鍵字的公司")
            return None

        # 印出所有符合條件的公司名稱
        print("🔍 找到以下包含關鍵字的公司：")
        for c in filtered_companies:
            print(f" - {c['name']}")

        company_names = [c['name'] for c in filtered_companies]

        # 建立轉換對照表
        normalized_map = {}
        for c in wikirate_companies:
            original_name = c['name'] if isinstance(c, dict) else c
            normalized = normalize_name(original_name)
            normalized_map[normalized] = {
                'original_name': original_name,
                'isin_count': c.get('isin_count', 0) if isinstance(c, dict) else 0
            }

        df_master = pd.DataFrame({'Company name': company_names})
        df_input = pd.DataFrame({'name': [input_name]})

        matcher = NameMatcher(
            number_of_matches=5,
            legal_suffixes=True,
            common_words=False,
            top_n=50,
            verbose=False
        )
        matcher.set_distance_metrics(['bag', 'typo', 'refined_soundex'])
        matcher.load_and_process_master_data(column='Company name', df_matching_data=df_master, transform=True)
        matches = matcher.match_names(to_be_matched=df_input, column_matching='name')

        if matches.empty:
            return None

        # 印出所有匹配的名稱與分數
        print("所有匹配結果：")
        results = []
        for i in range(5):
            match_name_col = f'match_name_{i}'
            score_col = f'score_{i}'
            if match_name_col in matches.columns and score_col in matches.columns:
                match_name = matches.at[0, match_name_col]
                score = matches.at[0, score_col]
                if pd.notna(match_name):
                    normalized = normalize_name(match_name)
                    isin_count = normalized_map.get(normalized, {}).get('isin_count', 0)
                    print(f"{i + 1}. {match_name}  分數: {score:.2f}  ISIN數量: {isin_count}")
                    results.append((normalized, score))

        if not results:
            return None

        # 找出最高分
        max_score = max(score for _, score in results)
        top_matches = [name for name, score in results if score == max_score]

        # 如果只有一個最高分 → 回傳原始名稱
        if len(top_matches) == 1:
            return normalized_map.get(top_matches[0], {}).get('original_name', top_matches[0])

        # 如果有多個最高分 → 用 isin_count 挑選
        best_match = max(top_matches, key=lambda name: normalized_map.get(name, {}).get('isin_count', 0))
        return normalized_map.get(best_match, {}).get('original_name', best_match)

    def get_company_metrics(self, company_name: str) -> Dict[str, Any]:
        """获取公司的ESG指标数据，使用wikirate4py API"""
        try:
            from wikirate4py import API

            # 初始化wikirate4py API
            api = API(self.api_key)

            # 获取公司信息
            company = api.get_company(company_name)
            if not company:
                return {"error": f"Company '{company_name}' not found"}

            # 分页获取所有答案
            all_answers = []
            limit = 10
            offset = 0
            max_total = 20  # 最多获取200条记录

            while len(all_answers) < max_total:
                batch = api.get_answers(company=company.name, limit=min(limit, max_total - len(all_answers)), offset=offset)
                if not batch:
                    break
                all_answers.extend(batch)
                if len(batch) < limit or len(all_answers) >= max_total:
                    break
                offset += limit

            # 筛选ESG相关指标
            esg_topics = ["environment", "social", "governance"]
            esg_metrics = set()
            metric_cache = {}

            # 获取所有指标的ESG主题和单位信息
            for answer in all_answers:
                metric_name = answer.metric
                if metric_name in metric_cache:
                    topics = metric_cache[metric_name]['topics']
                    unit = metric_cache[metric_name]['unit']
                else:
                    try:
                        metric_obj = api.get_metric(metric_name)
                        topics_raw = getattr(metric_obj, 'topics', [])
                        topics = []
                        for t in topics_raw or []:
                            if isinstance(t, str):
                                topics.append(t.lower())
                            elif isinstance(t, dict) and 'name' in t:
                                topics.append(t['name'].lower())

                        # 获取单位信息
                        unit = getattr(metric_obj, 'unit', None)

                        metric_cache[metric_name] = {
                            'topics': topics,
                            'unit': unit
                        }
                    except Exception as e:
                        print(f"获取指标 {metric_name} 信息失败: {e}")
                        topics = []
                        unit = None
                        metric_cache[metric_name] = {
                            'topics': topics,
                            'unit': unit
                        }

                if any(topic in topics for topic in esg_topics):
                    esg_metrics.add(metric_name)

            # 构建返回结果
            results = {
                "company_name": company_name,
                "total_answers": len(all_answers),
                "esg_metrics_count": len(esg_metrics),
                "esg_data": []
            }

            # 提取ESG相关指标的数据
            for answer in all_answers:
                if answer.metric in esg_metrics:
                    record = {
                        "metric_name": answer.metric,
                        "year": getattr(answer, 'year', None),
                        "value": getattr(answer, 'value', None),
                        "unit": metric_cache.get(answer.metric, {}).get('unit'),
                        # "comments": getattr(answer, 'comments', None),
                        # "source": getattr(answer, 'source', None),
                        # "topics": metric_cache.get(answer.metric, {}).get('topics', [])
                    }
                    results["esg_data"].append(record)

            return results

        except Exception as e:
            print(f"Error getting company metrics: {e}")
            return {"error": str(e)}

    def get_metric_details(self, metric_name: str) -> Dict[str, Any]:
        """获取指标的详细信息和定义"""
        try:
            url = f"{self.base_url}/{metric_name}.json"
            response = self.session.get(url, timeout=10)

            if response.status_code == 200:
                return response.json()

            return {}

        except Exception as e:
            print(f"Error getting metric details for {metric_name}: {e}")
            return {}


# Wikirate验证工具
class WikirateValidationTool(BaseTool):
    name: str = "wikirate_validation"
    description: str = "Validates ESG metrics and claims against Wikirate database"
    company_name: str = ""
    wikirate_client: WikirateClient = None

    def __init__(self, company_name: str):
        super().__init__()
        self.company_name = company_name
        self.wikirate_client = WikirateClient(WIKIRATE_API_KEY)

    def _run(self, extracted_metrics: str) -> str:
        """验证提取的ESG指标与Wikirate数据库的一致性"""
        try:
            # validation_results = {
            #     "company_found": False,
            #     "metrics_verified": {},
            #     "discrepancies": [],
            #     "verification_score": 0.0
            # }

            # 根據輸入名稱模糊比對，並根據 ISIN 數量選擇最佳匹配
            self.company_name = self.wikirate_client.find_best_matching_company(self.company_name)

            if self.company_name:
                # validation_results["company_found"] = True

                # 获取公司的ESG指标
                metrics_data = self.wikirate_client.get_company_metrics(self.company_name)

                if "error" not in metrics_data:
                    # validation_results["metrics_verified"] = metrics_data


                    analysis_prompt = f"""
                    You are an expert ESG validation analyst. 

                    Your task is to assess how well each ESG claim is reflected in the following Wikirate Database Data.
            
                    You need to analyze each claim as follows.
                    
                    Claims:{extracted_metrics}

                    Wikirate Database Data: {json.dumps(metrics_data, indent=2)}

                    Instruction:
                    - If the ESG data provided directly proves that the statement is true, thereby refuting or partially refuting the greenwashing allegation, mark it as “Refuted”.
                    - If the ESG data provided directly refutes the statement, thereby confirming or partially confirming the greenwashing allegation, mark it as “Supported”.
                    - If the provided ESG data relates to relevant indicators or topics but is insufficient to directly verify or refute the greenwashing allegations in the quote, please mark it as “Mentioned.”
                    - If the provided ESG data is unrelated to the quote and cannot be evaluated in any way, please mark it as “Not Mentioned.”

                    For each claim, respond with:
                    1. **Status**: Supported / Contradicted / Indicated / Not mentioned  
                    2. **Reasoning**: Explain why you chose this status  
                    3. **news_quotation**: Include any relevant metrics from Wikirate Database Data if applicable  
                    
                    """

                    response = llm.invoke([HumanMessage(content=analysis_prompt)])

                    return response.content


                    # # 提取验证分数
                    # verification_text = response.content
                    #
                    # # 简单的分数提取逻辑（可以改进）
                    # if "verification score" in verification_text.lower():
                    #     import re
                    #     score_match = re.search(r'(\d+)(?:/100|\%)', verification_text)
                    #     if score_match:
                    #         validation_results["verification_score"] = float(score_match.group(1))
                    #
                    # return f"""
                    # Wikirate Validation Results:
                    #
                    # Company Found: {validation_results['company_found']}
                    # Verification Score: {validation_results['verification_score']}
                    #
                    # Detailed Analysis:
                    # {verification_text}
                    #
                    # Raw Wikirate Data Available: {len(metrics_data)} metrics found
                    # """

                else:
                    return f"Company found in Wikirate but no ESG metrics available: {metrics_data['error']}"

            else:
                return f"Company '{self.company_name}' not found in Wikirate database. Manual verification required."

        except Exception as e:
            return f"Error in Wikirate validation: {str(e)}"


class ESGDocumentAnalysisTool(BaseTool):
    name: str = "esg_document_analysis"
    description: str = "Analyzes ESG documents for greenwashing indicators using vector search and semantic analysis"
    vector_store: Any = None

    def __init__(self, vector_store: Chroma):
        super().__init__()
        self.vector_store = vector_store

    def _run(self, query: str) -> list:
        try:
            docs = self.vector_store.similarity_search(query, k=10)
            context = "\n\n".join([doc.page_content for doc in docs])
            analysis_prompt = f"""
            Analyze the following ESG document content to obtain potential evidence of greenwashing using the following thought. There may be multiple pieces of potential evidence in content. Please identify all potential evidence as much as possible.:

            Content: {context}

            Thought: {query}

            For each potential evidence, provide:
            - Quotation of the corresponding content in the original text
            - Specific explanations for potential greenwashing
            - Indicate whether further verification using external data is required. If verification is required, describe the specific verification method, including what data is needed.
            - A greenwashing likelihood score (0-10, where 0 means no likelihood and 10 means very high likelihood)

            Please format your response as a JSON list, where each element is a JSON object representing a potential greenwashing evidence. Each evidence object should contain the following key-value pairs:
            * "quotation" (string): A quote of the corresponding suspicious content from the original text.
            * "explanation" (string): A detailed explanation of why this content represents potential greenwashing.
            * "greenwashing_likelihood_score" (integer): An integer score from 0 to 10, indicating the likelihood of this being greenwashing.
            * "verification_required" (boolean): Indicates whether further verification using external data is required (true/false).
            * "verification_method" (string): If verification is required, describe the specific verification method and steps.
            * "data_needed" (string): If verification is required, specify what external data is needed.
            """

            response = llm.invoke([HumanMessage(content=analysis_prompt)])
            # return response.content
            raw_llm_content = response.content

            # 使用正则表达式移除潜在的Markdown代码块包装
            # 匹配开头```json\n 和 结尾的 ```（可能是\n```）
            cleaned_llm_content = re.sub(r'```json\n(.*)```', r'\1', raw_llm_content, flags=re.DOTALL)
            # 进一步清理可能只剩下 ```json 和 ``` 的情况
            cleaned_llm_content = cleaned_llm_content.replace('```json', '').replace('```', '').strip()
            try:
                # 尝试解析LLM返回的JSON字符串为Python列表对象
                parsed_json_response = json.loads(cleaned_llm_content)

                # 确保解析后的结果确实是一个列表
                if isinstance(parsed_json_response, list):
                    return parsed_json_response  # <-- 直接返回解析后的列表
                else:
                    # 如果LLM没有返回列表，而是其他JSON类型（比如单个对象），可以抛出错误或根据需要处理
                    return [
                        {
                            "quotation": "",
                            "explanation": f"Error: LLM returned JSON but not a list. Content: {response.content}",
                            "verification_required": False,
                            "verification_method": "",
                            "data_needed": ""
                        }
                    ]  # 返回一个包含错误信息的列表

            except json.JSONDecodeError as json_e:
                # 如果LLM没有返回有效的JSON，捕获错误
                return [
                    {
                        "quotation": "",
                        "explanation": f"Error: LLM did not return valid JSON. Original content: {response.content[:500]}... Error: {str(json_e)}",
                        "verification_required": False,
                        "verification_method": "",
                        "data_needed": ""
                    }
                ]  # 返回一个包含错误信息的列表

        except Exception as e:
            # 捕获其他任何异常
            return [
                {
                    "quotation": "",
                    "explanation": f"An unexpected error occurred during document analysis: {str(e)}",
                    "verification_required": False,
                    "verification_method": "",
                    "data_needed": ""
                }
            ]  # 返回一个包含错误信息的列表



class NewsValidationTool(BaseTool):
    name: str = "news_validation"
    description: str = "Validates ESG claims against recent news articles from credible sources"
    company_name: str = ""

    def __init__(self, company_name: str):
        super().__init__()
        self.company_name = company_name

    def _run(self, claims: str) -> str:
        try:
            # 👇 修改：让搜索函数返回内容 + 标题
            news_content, used_titles = search_and_filter_news(self.company_name, max_articles=10)

            if not news_content:
                return "No relevant news articles found for this company"

<<<<<<< HEAD
            # ✅ 打印使用到的新闻标题
            print("[📰 使用的新闻文章]")
=======
            # 打印使用到的新闻标题
            print("[ 使用的新闻文章]")
>>>>>>> 0e106e8c
            for idx, title in enumerate(used_titles, start=1):
                print(f"{idx}. {title}")

            news_text = "\n\n".join(news_content)

            validation_prompt = f"""
<<<<<<< HEAD
            You are an expert ESG validation analyst.

            Your task is to assess how well each ESG claim is reflected in the following news articles.

            ---

            Instructions:
            - If the article directly supports or contradicts a claim, label it as **Supported** or **Contradicted**
            - If the article covers related topics (e.g., fossil fuel protests, ESG controversies, financing debates, policy discussions), even without explicitly restating the claim, label it as **Indicated**
            - If there's truly no connection, mark it as **Not mentioned**

            ---

            Definitions:
            - **Supported**: Clearly confirms the claim
            - **Contradicted**: Clearly denies or disproves the claim
            - **Indicated**: Topic is related, mentioned, or thematically aligned
            - **Not mentioned**: No relevant or related discussion

            ---

            Claims:
            {claims}

            News Articles:
            {news_text}

            For each claim, respond with:
            1. **Status**: Supported / Contradicted / Indicated / Not mentioned  
            2. **Reasoning**: Explain why you chose this status  
            3. **Quote(s)**: Include any relevant quotes if applicable  
            """



=======
            You are an expert ESG validation analyst. 

            Your task is to assess how well each ESG claim is reflected in the following news articles.
            
            You need to analyze each claim as follows.

            ---

            Instructions:
            - If the news_text provided directly proves that the statement is true, thereby refuting or partially refuting the greenwashing allegation, mark it as “Refuted”.
            - If the news_text provided directly refutes the statement, thereby confirming or partially confirming the greenwashing allegation, mark it as “Supported”.
            - If the provided news_text relates to relevant indicators or topics but is insufficient to directly verify or refute the greenwashing allegations in the quote, please mark it as “Mentioned.”
            - If the provided news_text is unrelated to the quote and cannot be evaluated in any way, please mark it as “Not Mentioned.”

            ---
            
            Claims:
            {claims}

            News Articles:
            {news_text}

            For each claim, respond with:
            1. **Status**: Supported / Contradicted / Indicated / Not mentioned  
            2. **Reasoning**: Explain why you chose this status  
            3. **news_quotation**: Include any relevant quotation from news_text if applicable  
            """


>>>>>>> 0e106e8c
            response = llm.invoke([HumanMessage(content=validation_prompt)])
            return response.content

        except Exception as e:
            return f"Error in news validation: {str(e)}"



class ESGMetricsCalculatorTool(BaseTool):
    name: str = "esg_metrics_calculator"
    description: str = "Identify types of greenwashing and calculate a comprehensive greenwashing score"

    def _run(self, analysis_evidence: str) -> str:
        """Calculate ESG metrics from analysis"""
        try:
            metrics_prompt = f"""
            Based on the following Greenwashing Evidence and the result of validation, comprehensively analyze the types of greenwashing present in this report and assign each type of greenwashing a probability score indicating the likelihood of its presence. The higher the score, the greater the likelihood of that type of greenwashing being present. The score range is 0–10. :
            At the same time, a comprehensive greenwashing score is calculated. The score range is also 0-10, and the higher the score, the greater the likelihood of greenwashing.

            Greenwashing Evidence: {analysis_evidence}

            Five types of greenwashing:
            1. Vague or unsubstantiated claims
            2. Lack of specific metrics or targets
            3. Misleading terminology
            4. Cherry-picked data
            5. Absence of third-party verification


            Format the output strictly as JSON:
            {{
                "Vague or unsubstantiated claims": {{
                    "score": 0-10,
                }},
                "Lack of specific metrics or targets": {{
                    "score": 0-10,
                }},
                "Misleading terminology": {{
                    "score": 0-10,
                }},
                "Cherry-picked data": {{
                    "score": 0-10, 
                }},
                "Absence of third-party verification": {{
                    "score": 0-10,
                }}
                ""overall_greenwashing_score"": {{
                    "score": 0-10,
                }}
            }}


            """

            response = llm.invoke([HumanMessage(content=metrics_prompt)])
            return response.content

        except Exception as e:
            return f"Error calculating metrics: {str(e)}"<|MERGE_RESOLUTION|>--- conflicted
+++ resolved
@@ -526,56 +526,14 @@
             if not news_content:
                 return "No relevant news articles found for this company"
 
-<<<<<<< HEAD
-            # ✅ 打印使用到的新闻标题
-            print("[📰 使用的新闻文章]")
-=======
             # 打印使用到的新闻标题
             print("[ 使用的新闻文章]")
->>>>>>> 0e106e8c
             for idx, title in enumerate(used_titles, start=1):
                 print(f"{idx}. {title}")
 
             news_text = "\n\n".join(news_content)
 
             validation_prompt = f"""
-<<<<<<< HEAD
-            You are an expert ESG validation analyst.
-
-            Your task is to assess how well each ESG claim is reflected in the following news articles.
-
-            ---
-
-            Instructions:
-            - If the article directly supports or contradicts a claim, label it as **Supported** or **Contradicted**
-            - If the article covers related topics (e.g., fossil fuel protests, ESG controversies, financing debates, policy discussions), even without explicitly restating the claim, label it as **Indicated**
-            - If there's truly no connection, mark it as **Not mentioned**
-
-            ---
-
-            Definitions:
-            - **Supported**: Clearly confirms the claim
-            - **Contradicted**: Clearly denies or disproves the claim
-            - **Indicated**: Topic is related, mentioned, or thematically aligned
-            - **Not mentioned**: No relevant or related discussion
-
-            ---
-
-            Claims:
-            {claims}
-
-            News Articles:
-            {news_text}
-
-            For each claim, respond with:
-            1. **Status**: Supported / Contradicted / Indicated / Not mentioned  
-            2. **Reasoning**: Explain why you chose this status  
-            3. **Quote(s)**: Include any relevant quotes if applicable  
-            """
-
-
-
-=======
             You are an expert ESG validation analyst. 
 
             Your task is to assess how well each ESG claim is reflected in the following news articles.
@@ -605,7 +563,6 @@
             """
 
 
->>>>>>> 0e106e8c
             response = llm.invoke([HumanMessage(content=validation_prompt)])
             return response.content
 
