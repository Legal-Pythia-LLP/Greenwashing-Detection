--- conflicted
+++ resolved
@@ -8,19 +8,13 @@
 import multiprocessing
 
 api = API("JoDaOQXoU2vzgRAbaArQlwtt")
-<<<<<<< HEAD
+
 # 多線程抓 company id, company name, ISIN 數量
 PAGE_SIZE = 100
 MAX_PAGES = 100000  # 預估最多抓幾頁，無資料時會自動停止
 OUTPUT_FILE = "wikirate_companies_all.csv"  # 你要的檔名
-=======
-
-# 多線程抓 company id, company name, ISIN 數量
-PAGE_SIZE = 100
-MAX_PAGES = 100000  # 預估最多抓幾頁，無資料時會自動停止
-OUTPUT_FILE = "wikirate_companies_all.csv"  # ✅ 你要的檔名
+
 csv_path = "wikirate_companies_all.csv"
->>>>>>> d1655151
 
 def get_isin_count(company):
     """從公司物件中讀取 ISIN 數量"""
@@ -29,11 +23,8 @@
         isin_list = isin if isinstance(isin, list) else []
         return len(isin_list)
     except Exception as e:
-<<<<<<< HEAD
         print(f"無法處理公司 {company}: {e}")
-=======
-        print(f"⚠️ 無法處理公司 {company}: {e}")
->>>>>>> d1655151
+
         return 0
 
 def worker(task_queue, result_queue, worker_id):
@@ -46,11 +37,8 @@
 
         companies = api.get_companies(limit=PAGE_SIZE, offset=offset)
         if not companies:
-<<<<<<< HEAD
             print(f"Worker {worker_id} - offset {offset} 沒有資料，停止")
-=======
-            print(f"🚫 Worker {worker_id} - offset {offset} 沒有資料，停止")
->>>>>>> d1655151
+
             break
 
         results = []
@@ -60,12 +48,8 @@
 
         for row in results:
             result_queue.put(row)
-
-<<<<<<< HEAD
         print(f"Worker {worker_id} - 抓取 offset {offset} 共 {len(companies)} 筆")
-=======
-        print(f"✅ Worker {worker_id} - 抓取 offset {offset} 共 {len(companies)} 筆")
->>>>>>> d1655151
+
         time.sleep(0.2)  # 控制速度避免 API 限制
 
 def parallel_fetch(num_workers=6):
@@ -88,11 +72,8 @@
     for p in processes:
         p.join()
 
-<<<<<<< HEAD
     print("所有 worker 完成，準備寫入檔案...")
-=======
-    print("📝 所有 worker 完成，準備寫入檔案...")
->>>>>>> d1655151
+
 
     # 寫入 CSV 結果
     with open(OUTPUT_FILE, "w", newline="", encoding="utf-8") as csvfile:
@@ -101,15 +82,9 @@
         while not result_queue.empty():
             writer.writerow(result_queue.get())
 
-<<<<<<< HEAD
     print(f"已寫入 {OUTPUT_FILE}")
 
 # 執行主程式
-=======
-    print(f"📁 已寫入 {OUTPUT_FILE}")
-
-# ✅ 執行主程式
->>>>>>> d1655151
 if __name__ == "__main__":
     parallel_fetch(num_workers=6)
 
@@ -197,35 +172,35 @@
     best_match = max(top_matches, key=lambda name: normalized_map.get(name, {}).get('isin_count', 0))
     return normalized_map.get(best_match, {}).get('original_name', best_match)
 
-<<<<<<< HEAD
+
 # ============================================================================================================
 # # test
 # input_name = "Apple Inc"
 # company_list = ["Apple Inc.", "Apple AB", "APPLE PTY LIMITED", "APPLE EUROPE LIMITED", "APPLE APPAREL (CAMBODIA) CO., LTD"]
-
+#
 # best_match = find_best_matching_company(input_name, company_list)
 # print(" 最佳匹配結果:", best_match)
-
+#
 # # 測試參數
 # input_name = "hsbc"
 # csv_path = "wikirate_companies_all.csv"
-
+#
 # # 讀取 CSV
 # df = pd.read_csv(csv_path)
-
+#
 # # 確保欄位存在
 # if "name" not in df.columns or "isin_count" not in df.columns:
 #     raise ValueError("CSV 檔案中需要包含 'name' 和 'isin_count' 欄位")
-
+#
 # # 準備成 list of dict 結構
 # wikirate_companies = df[["name", "isin_count"]].to_dict(orient="records")
-
+#
 # # 執行匹配函數
 # best_match = find_best_matching_company(input_name, wikirate_companies)
-
+#
 # # 輸出結果
 # print(f"\n對於輸入 '{input_name}'，最佳匹配公司名稱為：{best_match}")
-
+#
 # ============================================================================================================
 # # 模擬 csv 中的公司資料
 # wikirate_companies = [
@@ -236,15 +211,11 @@
 #     {"id": 1102, "name": "Apple AB", "isin_count": 20},
 #     {"id": 1103, "name": "Apple AInc", "isin_count": 100}
 # ]
-
+#
 # input_name = "apple"
 # result = find_best_matching_company(input_name, wikirate_companies)
-
+#
 # print(f"\n 測試結果：輸入: {input_name}，匹配到：{result}")
 
 
 
-=======
->>>>>>> d1655151
-
-
