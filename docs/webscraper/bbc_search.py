--- conflicted
+++ resolved
@@ -134,13 +134,8 @@
             next_page = False
         else:
             page_count += 1
-<<<<<<< HEAD
-            # ✅ 可选页数限制，保守起见设 50 页
-            if page_count > 50:
-=======
    
             if page_count > 10:
->>>>>>> 0e106e8c
                 break
 
     if len(web_dictionary) != 0:
