--- conflicted
+++ resolved
@@ -1,9 +1,5 @@
 import os
 import re
-<<<<<<< HEAD
-import shutil
-=======
->>>>>>> 0e106e8c
 import hashlib
 from datetime import datetime, timedelta
 from typing import Dict
@@ -19,50 +15,7 @@
 
 def date_calculation(delta: int) -> datetime:
     current_date = datetime.now()
-<<<<<<< HEAD
-    from_date = current_date - timedelta(days=delta)
-    return from_date
-
-
-def url_download(links: dict, directory: str = "downloads") -> Dict[str, str]:
-    """
-    下载所有链接到本地目录，返回标题到本地文件路径的映射。
-    会自动处理文件名重复、非法字符问题，避免每次清空目录。
-    """
-    os.makedirs(directory, exist_ok=True)
-    downloads_dictionary = {}
-
-    try:
-        for title, url in links.items():
-            # 标题转安全文件名 + 唯一哈希
-            safe_title = "".join(char for char in title if char.isalnum())
-            if not safe_title:
-                safe_title = "article"
-            title_hash = hashlib.md5(title.encode("utf-8")).hexdigest()[:8]
-            filename = f"{safe_title[:50]}_{title_hash}.html"
-            path = os.path.join(directory, filename)
-
-            # 避免重复下载
-            if os.path.exists(path):
-                downloads_dictionary[title] = path
-                continue
-
-            response = requests.get(url, timeout=10)
-            with open(path, "w", encoding="utf-8") as f:
-                f.write(response.text)
-
-            downloads_dictionary[title] = path
-
-    except requests.exceptions.RequestException as e:
-        raise Exception(f"Request failed: {e}")
-    except OSError as e:
-        raise Exception(f"File saving error: {e}")
-
-    return downloads_dictionary
-=======
     return current_date - timedelta(days=delta)
->>>>>>> 0e106e8c
-
 
 
 def url_validity(url: str) -> bool:
@@ -100,6 +53,7 @@
             response = requests.get(url, timeout=10)
             with open(path, "w", encoding="utf-8") as f:
                 f.write(response.text)
+
             downloads_dictionary[title] = path
         except Exception as e:
             print(f"[ERROR] Failed to download {url}: {e}")
@@ -111,49 +65,11 @@
     """
     使用 Selenium 抓取 CNN 搜索结果，下载并返回本地路径
     """
-<<<<<<< HEAD
-    depth = 50  # ✅ 提高抓取数量上限
-=======
     depth = 20
->>>>>>> 0e106e8c
     delta = 365 * 2
     last_date = date_calculation(delta)
     web_dictionary = {}
     page_count = 1
-<<<<<<< HEAD
-    next_page = True
-    limit = False
-
-    while next_page:
-        source = f"https://www.cnn.com/search?q={name}&size=10&page={page_count}"
-        response = requests.get(source)
-        response.encoding = "utf-8"
-        soup = BeautifulSoup(response.text, "html.parser")
-        articles = soup.find_all(
-            "div",
-            attrs={"data-uri": re.compile(r"^/_components/card/instances/search-")},
-        )
-
-        if not articles:
-            break
-
-        for article in articles:
-            title_struct = article.find("span", class_="container__headline-text")
-            if not title_struct:
-                continue
-            title = title_struct.get_text(strip=True)
-            a_tag = article.find("a")
-            if not a_tag:
-                continue
-            link = a_tag.get("href")
-            if not link:
-                continue
-            date_struct = article.find("div", class_="container__date")
-            if not date_struct:
-                continue
-            article_date = date_struct.get_text(strip=True)
-            if not article_date:
-=======
 
     chrome_options = Options()
     chrome_options.add_argument("--headless")
@@ -190,7 +106,6 @@
             article_date = date_tag.get_text(strip=True) if date_tag else None
 
             if not title or not link or not article_date:
->>>>>>> 0e106e8c
                 continue
 
             try:
@@ -198,31 +113,14 @@
             except:
                 continue
 
-<<<<<<< HEAD
-            size = len(web_dictionary) + 1 <= depth
-            if url_validity(link) and size and date >= last_date:
-=======
             if url_validity(link) and len(web_dictionary) < depth and date >= last_date:
                 if link.startswith("/"):
                     link = "https://www.cnn.com" + link
->>>>>>> 0e106e8c
                 web_dictionary[title] = link
 
             if len(web_dictionary) >= depth:
                 break
 
-<<<<<<< HEAD
-        if limit:
-            next_page = False
-        else:
-            page_count += 1
-            if page_count > 50:  # ✅ 可选页数限制
-                break
-
-    if len(web_dictionary) != 0:
-        return url_download(web_dictionary)
-    else:
-=======
         if len(web_dictionary) >= depth or page_count >= 20:
             break
         page_count += 1
@@ -236,5 +134,4 @@
         return url_download(web_dictionary)
     else:
         print("[DEBUG] CNN 未找到符合条件的文章")
->>>>>>> 0e106e8c
         return None