import { Card, CardContent, CardHeader, CardTitle } from "@/components/ui/card"; 
import { Badge } from "@/components/ui/badge";
import { Button } from "@/components/ui/button";
import { Separator } from "@/components/ui/separator";
import { Alert, AlertDescription } from "@/components/ui/alert";
import { RadarChart, PolarGrid, PolarAngleAxis, PolarRadiusAxis, Radar, ResponsiveContainer } from "recharts";
import { Shield, AlertTriangle, FileText, CheckCircle, ExternalLink } from "lucide-react";

interface EvidenceItem {
  quote: string;
  why: string;
  score?: number;
  verification?: string;
  further_verification?: string;
}

interface EvidenceGroup {
  type: string;
  items: EvidenceItem[];
}

interface EnhancedCompanyReportProps {
  company: {
    name: string;
    score: number;
    summary: string;
    breakdown: Array<{ type: string; value: number }>;
    evidenceGroups: EvidenceGroup[] | null;
    external: string[];
  };
}

export function EnhancedCompanyReport({ company }: EnhancedCompanyReportProps) {
  const riskLevel = company.score >= 80 ? "high" : company.score >= 60 ? "medium" : "low";
  const riskBadgeVariant = riskLevel === "high" ? "destructive" : riskLevel === "medium" ? "accent" : "secondary";

  const radarData = company.breakdown?.map(item => ({
    type: item.type,
    value: item.value,
    fullMark: 100
  })) || [];

  return (
    <div className="space-y-8">
      {/* Executive Summary */}
      <Card className="border-l-4 border-l-primary">
        <CardHeader>
          <div className="flex items-center justify-between">
            <CardTitle className="flex items-center gap-2">
              <Shield className="h-5 w-5" />
              Executive Summary
            </CardTitle>
            <Badge variant={riskBadgeVariant === "accent" ? "secondary" : riskBadgeVariant} className="text-lg px-3 py-1">
              {company.score}/100
            </Badge>
          </div>
        </CardHeader>
        <CardContent>
          <p className="text-muted-foreground leading-relaxed">{company.summary}</p>
          <div className="mt-4 flex gap-2">
            <Button>
              <FileText className="h-4 w-4 mr-2" />
              Download Full Report
            </Button>
            <Button variant="outline">Upload More Documents</Button>
          </div>
        </CardContent>
      </Card>

      {/* Key Findings and Evidence */}
      <Card>
        <CardHeader>
          <CardTitle className="flex items-center gap-2">
            <AlertTriangle className="h-5 w-5" />
            Key Findings & Evidence
          </CardTitle>
        </CardHeader>
        <CardContent className="space-y-6">
          {company.evidenceGroups?.map((group, groupIdx) => (
            <div key={groupIdx} className="space-y-4">
              <h4 className="font-semibold text-primary border-b pb-2">{group.type}</h4>
              {group.items.map((item, itemIdx) => (
                <div key={itemIdx} className="border rounded-lg p-4 space-y-3">
                  <div className="bg-muted p-3 rounded border-l-4 border-l-accent">
                    <p className="font-medium mb-1">Original Quote:</p>
                    <p className="italic">"{item.quote}"</p>
                  </div>
                  
                  <div>
<<<<<<< HEAD
                    <p className="font-medium mb-1">Analysis:</p>
=======
                    <p className="font-medium mb-1">Analysis Notes:</p>
>>>>>>> 23dd781c
                    <p className="text-muted-foreground">{item.why}</p>
                  </div>

                  {item.score && (
                    <div className="flex items-center gap-2">
                      <span className="font-medium">Greenwashing Likelihood Score:</span>
                      <Badge variant={item.score >= 70 ? "destructive" : "secondary"}>
                        {item.score}/100
                      </Badge>
                    </div>
                  )}

                  {item.verification && (
                    <Alert>
                      <CheckCircle className="h-4 w-4" />
                      <AlertDescription>
                        <strong>External Verification:</strong> {item.verification}
                      </AlertDescription>
                    </Alert>
                  )}

                  {item.further_verification && (
                    <Alert>
                      <ExternalLink className="h-4 w-4" />
                      <AlertDescription>
                        <strong>Further Verification Needed:</strong> {item.further_verification}
                      </AlertDescription>
                    </Alert>
                  )}
                </div>
              ))}
            </div>
          )) || (
<<<<<<< HEAD
            <p className="text-muted-foreground">No detailed evidence available</p>
=======
            <p className="text-muted-foreground">No detailed evidence data available</p>
>>>>>>> 23dd781c
          )}
        </CardContent>
      </Card>

      {/* Greenwashing Types & Overall Score */}
      <div className="grid grid-cols-1 lg:grid-cols-2 gap-6">
        <Card>
          <CardHeader>
            <CardTitle>Greenwashing Type Assessment</CardTitle>
          </CardHeader>
          <CardContent>
            <div className="space-y-3">
              {company.breakdown.map((item, idx) => (
                <div key={idx} className="flex items-center justify-between">
                  <span className="text-sm">{item.type}</span>
                  <div className="flex items-center gap-2">
                    <div className="w-24 bg-muted rounded-full h-2">
                      <div 
                        className="h-2 rounded-full bg-gradient-to-r from-primary to-accent"
                        style={{ width: `${item.value}%` }}
                      />
                    </div>
                    <span className="text-sm font-medium w-8">{item.value}</span>
                  </div>
                </div>
              ))}
            </div>
          </CardContent>
        </Card>

        <Card>
          <CardHeader>
            <CardTitle>Risk Radar Chart</CardTitle>
          </CardHeader>
          <CardContent>
            <div className="h-64">
              <ResponsiveContainer width="100%" height="100%">
                <RadarChart data={radarData}>
                  <PolarGrid />
                  <PolarAngleAxis dataKey="type" className="text-xs" />
                  <PolarRadiusAxis angle={90} domain={[0, 100]} tickCount={5} className="text-xs" />
                  <Radar
                    name="Risk Score"
                    dataKey="value"
                    stroke="hsl(var(--primary))"
                    fill="hsl(var(--primary))"
                    fillOpacity={0.2}
                    strokeWidth={2}
                  />
                </RadarChart>
              </ResponsiveContainer>
            </div>
          </CardContent>
        </Card>
      </div>

      {/* Stakeholder Recommendations */}
      <Card>
        <CardHeader>
          <CardTitle>Stakeholder Recommendations</CardTitle>
        </CardHeader>
        <CardContent>
          <div className="grid grid-cols-1 md:grid-cols-2 gap-4">
            <div className="space-y-2">
              <h4 className="font-semibold text-primary">Investors</h4>
              <ul className="text-sm space-y-1 text-muted-foreground">
<<<<<<< HEAD
                <li>• Request more specific quantitative targets from the company</li>
                <li>• Pay attention to third-party certifications and verification reports</li>
=======
                <li>• Request specific quantitative targets from the company</li>
                <li>• Focus on third-party certifications and verification reports</li>
>>>>>>> 23dd781c
                <li>• Establish ESG performance monitoring mechanisms</li>
              </ul>
            </div>
            <div className="space-y-2">
              <h4 className="font-semibold text-primary">Regulators</h4>
              <ul className="text-sm space-y-1 text-muted-foreground">
                <li>• Strengthen disclosure requirements</li>
                <li>• Establish penalties for greenwashing behavior</li>
<<<<<<< HEAD
                <li>• Promote industry standardization</li>
              </ul>
            </div>
            <div className="space-y-2">
              <h4 className="font-semibold text-primary">Company Management</h4>
              <ul className="text-sm space-y-1 text-muted-foreground">
                <li>• Build a transparent ESG data management system</li>
                <li>• Conduct regular third-party audits</li>
                <li>• Avoid ambiguous or misleading statements</li>
=======
                <li>• Promote industry standardization processes</li>
              </ul>
            </div>
            <div className="space-y-2">
              <h4 className="font-semibold text-primary">Corporate Management</h4>
              <ul className="text-sm space-y-1 text-muted-foreground">
                <li>• Implement transparent ESG data management systems</li>
                <li>• Conduct regular third-party audits</li>
                <li>• Avoid vague or misleading statements</li>
>>>>>>> 23dd781c
              </ul>
            </div>
            <div className="space-y-2">
              <h4 className="font-semibold text-primary">Analysts</h4>
              <ul className="text-sm space-y-1 text-muted-foreground">
                <li>• Focus on data verifiability</li>
<<<<<<< HEAD
                <li>• Assess the realism of ESG targets</li>
=======
                <li>• Assess feasibility of ESG targets</li>
>>>>>>> 23dd781c
                <li>• Track long-term performance</li>
              </ul>
            </div>
          </div>
        </CardContent>
      </Card>

      {/* Risk Assessment and External Information */}
      <div className="grid grid-cols-1 lg:grid-cols-2 gap-6">
        <Card>
          <CardHeader>
<<<<<<< HEAD
            <CardTitle>Risk Assessment & Key Considerations</CardTitle>
=======
            <CardTitle>Risk Assessment & Concerns</CardTitle>
>>>>>>> 23dd781c
          </CardHeader>
          <CardContent>
            <div className="space-y-3">
              <Alert variant={riskLevel === "high" ? "destructive" : "default"}>
                <AlertTriangle className="h-4 w-4" />
                <AlertDescription>
                  <strong>Risk Level:</strong> {riskLevel === "high" ? "High" : riskLevel === "medium" ? "Medium" : "Low"}
                </AlertDescription>
              </Alert>
              <div className="text-sm space-y-2 text-muted-foreground">
                <p>• Lack of specific quantitative metrics may raise investor concerns</p>
<<<<<<< HEAD
                <p>• Ambiguous statements increase regulatory compliance risk</p>
                <p>• Insufficient third-party verification affects credibility</p>
                <p>• Need to enhance data transparency and traceability</p>
=======
                <p>• Vague statements increase regulatory compliance risk</p>
                <p>• Insufficient third-party verification affects credibility</p>
                <p>• Need to improve data transparency and traceability</p>
>>>>>>> 23dd781c
              </div>
            </div>
          </CardContent>
        </Card>

        <Card>
          <CardHeader>
            <CardTitle>External Verification Information</CardTitle>
          </CardHeader>
          <CardContent>
            <div className="space-y-3">
              {company.external.length > 0 ? (
                company.external.map((info, idx) => (
                  <div key={idx} className="p-3 bg-muted rounded border-l-4 border-l-accent">
                    <p className="text-sm">{info}</p>
                  </div>
                ))
              ) : (
                <p className="text-muted-foreground text-sm">No external verification information available</p>
              )}
            </div>
          </CardContent>
        </Card>
      </div>
    </div>
  );
}<|MERGE_RESOLUTION|>--- conflicted
+++ resolved
@@ -87,11 +87,7 @@
                   </div>
                   
                   <div>
-<<<<<<< HEAD
                     <p className="font-medium mb-1">Analysis:</p>
-=======
-                    <p className="font-medium mb-1">Analysis Notes:</p>
->>>>>>> 23dd781c
                     <p className="text-muted-foreground">{item.why}</p>
                   </div>
 
@@ -125,11 +121,7 @@
               ))}
             </div>
           )) || (
-<<<<<<< HEAD
             <p className="text-muted-foreground">No detailed evidence available</p>
-=======
-            <p className="text-muted-foreground">No detailed evidence data available</p>
->>>>>>> 23dd781c
           )}
         </CardContent>
       </Card>
@@ -196,13 +188,8 @@
             <div className="space-y-2">
               <h4 className="font-semibold text-primary">Investors</h4>
               <ul className="text-sm space-y-1 text-muted-foreground">
-<<<<<<< HEAD
                 <li>• Request more specific quantitative targets from the company</li>
                 <li>• Pay attention to third-party certifications and verification reports</li>
-=======
-                <li>• Request specific quantitative targets from the company</li>
-                <li>• Focus on third-party certifications and verification reports</li>
->>>>>>> 23dd781c
                 <li>• Establish ESG performance monitoring mechanisms</li>
               </ul>
             </div>
@@ -211,7 +198,6 @@
               <ul className="text-sm space-y-1 text-muted-foreground">
                 <li>• Strengthen disclosure requirements</li>
                 <li>• Establish penalties for greenwashing behavior</li>
-<<<<<<< HEAD
                 <li>• Promote industry standardization</li>
               </ul>
             </div>
@@ -221,28 +207,13 @@
                 <li>• Build a transparent ESG data management system</li>
                 <li>• Conduct regular third-party audits</li>
                 <li>• Avoid ambiguous or misleading statements</li>
-=======
-                <li>• Promote industry standardization processes</li>
-              </ul>
-            </div>
-            <div className="space-y-2">
-              <h4 className="font-semibold text-primary">Corporate Management</h4>
-              <ul className="text-sm space-y-1 text-muted-foreground">
-                <li>• Implement transparent ESG data management systems</li>
-                <li>• Conduct regular third-party audits</li>
-                <li>• Avoid vague or misleading statements</li>
->>>>>>> 23dd781c
               </ul>
             </div>
             <div className="space-y-2">
               <h4 className="font-semibold text-primary">Analysts</h4>
               <ul className="text-sm space-y-1 text-muted-foreground">
                 <li>• Focus on data verifiability</li>
-<<<<<<< HEAD
                 <li>• Assess the realism of ESG targets</li>
-=======
-                <li>• Assess feasibility of ESG targets</li>
->>>>>>> 23dd781c
                 <li>• Track long-term performance</li>
               </ul>
             </div>
@@ -254,11 +225,7 @@
       <div className="grid grid-cols-1 lg:grid-cols-2 gap-6">
         <Card>
           <CardHeader>
-<<<<<<< HEAD
             <CardTitle>Risk Assessment & Key Considerations</CardTitle>
-=======
-            <CardTitle>Risk Assessment & Concerns</CardTitle>
->>>>>>> 23dd781c
           </CardHeader>
           <CardContent>
             <div className="space-y-3">
@@ -270,15 +237,9 @@
               </Alert>
               <div className="text-sm space-y-2 text-muted-foreground">
                 <p>• Lack of specific quantitative metrics may raise investor concerns</p>
-<<<<<<< HEAD
                 <p>• Ambiguous statements increase regulatory compliance risk</p>
                 <p>• Insufficient third-party verification affects credibility</p>
                 <p>• Need to enhance data transparency and traceability</p>
-=======
-                <p>• Vague statements increase regulatory compliance risk</p>
-                <p>• Insufficient third-party verification affects credibility</p>
-                <p>• Need to improve data transparency and traceability</p>
->>>>>>> 23dd781c
               </div>
             </div>
           </CardContent>
