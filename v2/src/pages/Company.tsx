--- conflicted
+++ resolved
@@ -15,17 +15,10 @@
 
 
 /**
-<<<<<<< HEAD
  * Extracts the specified section from final_synthesis
  * @param text Full final_synthesis text
  * @param sectionNumber Section number to extract (2, 4, 5)
  * @returns Corresponding section content as a string (without the title)
-=======
- * Extracts a specified section from the final_synthesis text
- * @param text The complete final_synthesis text
- * @param sectionNumber The section number to extract (2, 4, 5)
- * @returns The content of the section (without the title)
->>>>>>> 23dd781c
  */
 function extractSection(text: string, sectionNumber: number): string {
   if (!text || typeof text !== "string") return "";
@@ -37,18 +30,11 @@
 
   const match = text.match(regex);
   if (match) {
-<<<<<<< HEAD
     return match[1].trim();
-=======
-    return match[0]
-      .replace(new RegExp(`^\\*\\*${sectionNumber}\\..*?\\*\\*`), "")
-      .trim();
->>>>>>> 23dd781c
   }
   return "";
 }
 
-<<<<<<< HEAD
 function highlightGreenwashing(text: string) {
   if (!text) return "";
   const keywords = [
@@ -96,8 +82,6 @@
     );
 }
 
-=======
->>>>>>> 23dd781c
 function parseFinalSynthesis(synthesis?: string) {
   if (!synthesis) return [];
   const sections = synthesis.split(/##\s+/).filter(Boolean);
@@ -110,7 +94,6 @@
   });
 }
 
-<<<<<<< HEAD
 const mock = {
   acme: {
     name: "Acme Bank Holdings",
@@ -149,13 +132,6 @@
   if (score >= 40) return "accent";       // Medium risk - Blue
   return "secondary";                      // Low risk - Gray
 };
-=======
-function riskTone(score: number): string {
-  if (score >= 70) return "destructive";
-  if (score >= 40) return "warning";
-  return "default";
-}
->>>>>>> 23dd781c
 
 const Company = () => {
   const { t, i18n } = useTranslation();
@@ -243,7 +219,6 @@
       return null;
     }
   })();
-<<<<<<< HEAD
 const cleanedFinal = sanitizeSynthesis(pickFinal);
 const view = apiRes?.data
   ? {
@@ -263,28 +238,19 @@
               } catch {
                 cleanData = cleanData.replace(/^\s*{\s*/, '{').replace(/\s*}\s*$/, '}');
                 graphdata = JSON.parse(cleanData);
-=======
-
-  const view = apiRes?.data
-    ? {
-        name: apiRes.data.company_name,
-        final_synthesis: apiRes.data.final_synthesis ?? apiRes.data.response ?? "",
-        score: (() => {
-          try {
-            if (apiRes.data.graphdata) {
-              let graphdata = apiRes.data.graphdata;
-              if (typeof graphdata === 'string') {
-                let cleanData = graphdata.replace(/```json\n?/g, '').replace(/```/g, '').trim();
-                try { graphdata = JSON.parse(cleanData); } 
-                catch { cleanData = cleanData.replace(/^\s*{\s*/, '{').replace(/\s*}\s*$/, '}'); graphdata = JSON.parse(cleanData); }
->>>>>>> 23dd781c
               }
               const overallScore = graphdata.overall_greenwashing_score?.score ?? 0;
               return Math.round(overallScore * 10);
             }
-<<<<<<< HEAD
-            const overallScore = graphdata.overall_greenwashing_score?.score ?? 0;
-            return Math.round(overallScore * 10);
+            return Math.round(apiRes.data.overall_score ?? 0);
+          } catch (e) { console.error('Failed to parse graphdata:', e); return Math.round(apiRes.data.overall_score ?? 0); }
+        })(),
+        summary: (() => {
+          if (apiRes.data.final_synthesis) {
+            const synthesis = apiRes.data.final_synthesis;
+            const execSummaryMatch = synthesis.match(/\*\*1\. Executive Summary\*\*([\s\S]*?)(?=\n\n\*\*2\.)/);
+            if (execSummaryMatch) return execSummaryMatch[1].trim();
+            return synthesis.substring(0, 200) + "...";
           }
           return Math.round(apiRes.data.overall_score ?? 0);
         } catch (e) {
@@ -310,34 +276,11 @@
               } catch {
                 cleanData = cleanData.replace(/^\s*{\s*/, '{').replace(/\s*}\s*$/, '}');
                 graphdata = JSON.parse(cleanData);
-=======
-            return Math.round(apiRes.data.overall_score ?? 0);
-          } catch (e) { console.error('Failed to parse graphdata:', e); return Math.round(apiRes.data.overall_score ?? 0); }
-        })(),
-        summary: (() => {
-          if (apiRes.data.final_synthesis) {
-            const synthesis = apiRes.data.final_synthesis;
-            const execSummaryMatch = synthesis.match(/\*\*1\. Executive Summary\*\*([\s\S]*?)(?=\n\n\*\*2\.)/);
-            if (execSummaryMatch) return execSummaryMatch[1].trim();
-            return synthesis.substring(0, 200) + "...";
-          }
-          return apiRes.data.summary ?? "No summary available";
-        })(),
-        breakdown: (() => {
-          try {
-            if (apiRes.data.graphdata) {
-              let graphdata = apiRes.data.graphdata;
-              if (typeof graphdata === 'string') {
-                let cleanData = graphdata.replace(/```json\n?/g, '').replace(/```/g, '').trim();
-                try { graphdata = JSON.parse(cleanData); } 
-                catch { cleanData = cleanData.replace(/^\s*{\s*/, '{').replace(/\s*}\s*$/, '}'); graphdata = JSON.parse(cleanData); }
->>>>>>> 23dd781c
               }
               return Object.entries(graphdata)
                 .filter(([key]) => key !== 'overall_greenwashing_score')
                 .map(([key, value]: [string, any]) => ({ type: key.replace(/_/g, ' ').replace(/\b\w/g, l => l.toUpperCase()), value: Math.round((value?.score ?? 0) * 10) }));
             }
-<<<<<<< HEAD
 
             const lang = (i18next.language || "en").slice(0, 2);
 
@@ -442,80 +385,12 @@
                 </div>
                 <div className="mt-2 leading-relaxed">
                   {view.summary ? <p>{view.summary}</p> : <p className="text-muted-foreground">No summary available</p>}
-=======
-            return (apiRes.data.breakdown ?? []).map((d: any) => ({ type: d.type, value: Math.round(d.value ?? 0) }));
-          } catch (e) { console.error('Failed to parse breakdown data:', e); return []; }
-        })(),
-        evidenceGroups: (() => {
-          const sec2 = extractSection(apiRes.data.final_synthesis ?? "", 2);
-          return sec2 ? [{ type: "Key Findings and Evidence from Document Analysis", items: [{ quote: sec2.trim(), why: "" }] }] : [];
-        })(),
-        external: (() => {
-          const sec4 = extractSection(apiRes.data.final_synthesis ?? "", 4);
-          return sec4 ? [sec4.trim()] : [];
-        })(),
-        recommendedSteps: (() => {
-          const sec5 = extractSection(apiRes.data.final_synthesis ?? "", 5);
-          return sec5 ? sec5.trim() : "";
-        })(),
-      }
-    : viewLS ?? { 
-        name: "Unknown Company", 
-        score: 0, 
-        summary: "", 
-        breakdown: [], 
-        evidenceGroups: null,
-        final_synthesis: "",
-        external: [],
-        recommendedSteps: ""
-      };
-
-  const safeBreakdown = Array.isArray(view?.breakdown) ? view.breakdown.filter((d: any) => d && typeof d.value === 'number' && !Number.isNaN(d.value)) : [];
-
-  return (
-    <div className="min-h-screen [background-image:var(--gradient-soft)]">
-      <Seo
-        title={`${view.name} | ${t('company.title')}`}
-        description={`${t('dashboard.riskScore')} ${view.score}, ${view.summary}`}
-        canonical={typeof window !== 'undefined' ? window.location.href : undefined}
-      />
-      <TopNav />
-      <main className="max-w-7xl mx-auto px-4 sm:px-6 lg:px-8 py-8">
-        <header className="mb-6">
-          <h1 className="text-2xl font-bold tracking-tight">{t('company.title')}</h1>
-          <p className="text-muted-foreground mt-1">{t('company.subtitle')}</p>
-        </header>
-
-        <section className="grid grid-cols-1 lg:grid-cols-3 gap-6">
-          <Card className="lg:col-span-2">
-            <CardHeader>
-              <CardTitle>{t('company.overallRisk')}</CardTitle>
-            </CardHeader>
-            <CardContent>
-              <div className="flex items-center gap-6">
-                <div className="relative">
-                  <div className="h-28 w-28 rounded-full grid place-items-center border-2" style={{ borderColor: "hsl(var(--accent))", boxShadow: "var(--shadow-glow)" }}>
-                    <span className="text-3xl font-bold">{view.score}</span>
-                  </div>
->>>>>>> 23dd781c
                 </div>
-                <div>
-                  <div className="flex items-center gap-2">
-                    <span className="text-sm text-muted-foreground">{t('company.riskLevel')}</span>
-                    <Badge variant={riskTone(view.score) as any}>
-                      {(() => { if (view.score >= 70) return t('company.high'); if (view.score >= 40) return t('company.medium'); return t('company.low'); })()}
-                    </Badge>
-                  </div>
-                  <div className="mt-2 leading-relaxed">
-                    {view.summary ? <p>{view.summary}</p> : <p className="text-muted-foreground">No summary available</p>}
-                  </div>
-                  <div className="mt-3 flex gap-2">
-                    <Button asChild><a href="#evidence">{t('company.viewEvidence')}</a></Button>
-                    <Button variant="secondary" asChild><a href="#actions">{t('company.nextSteps')}</a></Button>
-                  </div>
+                <div className="mt-3 flex gap-2">
+                  <Button asChild><a href="#evidence">{t('company.viewEvidence')}</a></Button>
+                  <Button variant="secondary" asChild><a href="#actions">{t('company.nextSteps')}</a></Button>
                 </div>
               </div>
-<<<<<<< HEAD
             </div>
           </CardContent>
         </Card>
@@ -726,46 +601,6 @@
     <FloatingChatbot sessionId={id} />
   </div>
 );
-=======
-            </CardContent>
-          </Card>
-
-          <Card>
-            <CardHeader>
-              <CardTitle>1.Risk Type Breakdown</CardTitle>
-            </CardHeader>
-            <CardContent className="h-64">
-              {safeBreakdown.length > 0 ? (
-                <ResponsiveContainer width="100%" height="100%">
-                  <RadarChart data={safeBreakdown} outerRadius={80}>
-                    <PolarGrid />
-                    <PolarAngleAxis dataKey="type" />
-                    <PolarRadiusAxis angle={30} domain={[0, 100]} />
-                    <Tooltip />
-                    <Radar name="Risk" dataKey="value" stroke="hsl(var(--accent))" fill="hsl(var(--accent))" fillOpacity={0.3} />
-                  </RadarChart>
-                </ResponsiveContainer>
-              ) : (
-                <div className="h-full grid place-items-center text-sm text-muted-foreground">No visualization data available</div>
-              )}
-            </CardContent>
-          </Card>
-        </section>
-
-        <section id="evidence" className="mt-8 grid grid-cols-1 lg:grid-cols-3 gap-6">
-          <Card className="lg:col-span-2">
-            <CardHeader>
-              <CardTitle>2.Key Findings and Evidence from Document Analysis</CardTitle>
-            </CardHeader>
-            <CardContent>
-              {Array.isArray(view?.evidenceGroups) && view.evidenceGroups.length > 0 ? (
-                <div className="whitespace-pre-line">{view.evidenceGroups[0].items[0].quote}</div>
-              ) : (
-                <div className="text-center py-8 text-muted-foreground"><p>No report content</p></div>
-              )}
-            </CardContent>
-          </Card>
->>>>>>> 23dd781c
 
           <div className="space-y-6">
             <Card>
