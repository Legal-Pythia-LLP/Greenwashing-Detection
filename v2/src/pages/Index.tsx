import { useState, useEffect } from "react";
import { Card, CardContent, CardHeader, CardTitle } from "@/components/ui/card";
import { Table, TableBody, TableCell, TableHead, TableHeader, TableRow } from "@/components/ui/table";
import { Badge } from "@/components/ui/badge";
import { Button } from "@/components/ui/button";
import TopNav from "@/components/TopNav";
import Seo from "@/components/Seo";
import { FloatingChatbot } from "@/components/FloatingChatbot";
import { Link } from "react-router-dom";
import { LineChart, Line, XAxis, YAxis, CartesianGrid, Tooltip, ResponsiveContainer } from "recharts";
import { TrendingUp, AlertTriangle, FileText } from "lucide-react";
import { useTranslation } from "react-i18next";
import { APIService } from "@/services/api.service";

<<<<<<< HEAD
// Remove hard-coded trend data; will fetch from API

const riskColor = (score: number) => score >= 80 ? "destructive" : "secondary";


const Index = () => {
  const { t } = useTranslation();
  
  const [stats, setStats] = useState(null);
  
  const [companies, setCompanies] = useState<Array<{
    id: string;
    name: string;
    score: number;
    type: string;
    date: string;
  }> | null>(null);

  const [trendData, setTrendData] = useState(null);

=======
interface Stats {
  high_risk_companies: number;
  pending_reports: number;
  high_priority_reports: number;
}

interface Company {
  id: string;
  name: string;
  score: number;
  type: string;
  date: string;
}

const trendData = [
  { date: "05-01", risks: 5 },
  { date: "05-08", risks: 7 },
  { date: "05-15", risks: 6 },
  { date: "05-22", risks: 9 },
  { date: "05-29", risks: 12 },
  { date: "06-05", risks: 15 },
];

const riskColor = (score: number) => (score >= 80 ? "destructive" : "secondary");

const Index = () => {
  const { t } = useTranslation();

  const [stats, setStats] = useState<Stats | null>(null);
  const [companies, setCompanies] = useState<Company[]>([]);
>>>>>>> 23dd781c
  const [loading, setLoading] = useState(true);

  useEffect(() => {
    const fetchDashboardData = async () => {
      try {
        setLoading(true);
        const data = await APIService.getDashboardData();

        if (data) {
<<<<<<< HEAD
          setStats(data.stats || null);
          
          if (data.companies && data.companies.length > 0) {
            // Sort by risk score descending
            const sortedCompanies = [...data.companies].sort((a, b) => b.score - a.score);
            setCompanies(sortedCompanies);
          } else {
            setCompanies([]);
          }
=======
          setStats(data.stats ?? {
            high_risk_companies: 128,
            pending_reports: 34,
            high_priority_reports: 9,
          });

          const sortedCompanies = Array.isArray(data.companies) 
            ? [...data.companies].sort((a, b) => b.score - a.score) 
            : [];
          setCompanies(sortedCompanies);
>>>>>>> 23dd781c
        } else {
          setStats(null);
          setCompanies([]);
        }
        
        // Fetch trend data
        const trendsData = await APIService.getRiskTrends();
        if (trendsData) {
          setTrendData(trendsData);
        }
        
      } catch (error) {
        console.error("Failed to fetch dashboard data:", error);
        setStats(null);
        setCompanies([]);
      } finally {
        setLoading(false);
      }
    };

    fetchDashboardData();
  }, []);

  return (
    <div className="min-h-screen [background-image:var(--gradient-soft)]">
      <Seo
        title={`${t('dashboard.title')} | ESG Decision & Compliance Support`}
        description={t('dashboard.subtitle')}
        canonical={typeof window !== 'undefined' ? window.location.href : undefined}
        jsonLd={{
          "@context": "https://schema.org",
          "@type": "WebApplication",
          name: t('nav.title'),
          applicationCategory: "BusinessApplication",
          description: t('dashboard.subtitle')
        }}
      />
      <TopNav />
      <main className="max-w-7xl mx-auto px-4 sm:px-6 lg:px-8 py-8">
        <header className="mb-8 text-center">
          <h1 className="text-4xl font-bold tracking-tight bg-gradient-to-r from-primary to-accent bg-clip-text text-transparent">
            {t('dashboard.title')}
          </h1>
          <p className="text-muted-foreground mt-3 text-lg">{t('dashboard.subtitle')}</p>
        </header>

        <section aria-labelledby="metrics" className="grid grid-cols-1 md:grid-cols-3 gap-6 mb-10">
          {/* High Risk Companies */}
          <Card className="hover:shadow-xl transition-all duration-300 border-0 [box-shadow:var(--shadow-elevated)]">
            <CardHeader className="pb-2">
              <CardTitle className="flex items-center gap-2 text-lg">
                <AlertTriangle className="h-5 w-5 text-destructive" />
                {t('dashboard.highRiskCompanies')}
              </CardTitle>
            </CardHeader>
            <CardContent>
              <div className="text-4xl font-bold text-destructive mb-1">
<<<<<<< HEAD
                {stats?.high_risk_companies ?? '-'}
=======
                {stats?.high_risk_companies ?? 0}
              </div>
              <div className="flex items-center gap-1 text-sm text-muted-foreground">
                <TrendingUp className="h-3 w-3" />
                {t('dashboard.newInLast7Days')} 15
>>>>>>> 23dd781c
              </div>
              {stats?.high_risk_companies && (
                <div className="flex items-center gap-1 text-sm text-muted-foreground">
                  <TrendingUp className="h-3 w-3" />
                  {t('dashboard.newInLast7Days')}
                </div>
              )}
            </CardContent>
          </Card>

          {/* Pending Reports */}
          <Card className="hover:shadow-xl transition-all duration-300 border-0 [box-shadow:var(--shadow-elevated)]">
            <CardHeader className="pb-2">
              <CardTitle className="flex items-center gap-2 text-lg">
                <FileText className="h-5 w-5 text-primary" />
                {t('dashboard.pendingReports')}
              </CardTitle>
            </CardHeader>
            <CardContent>
              <div className="text-4xl font-bold text-primary mb-1">
<<<<<<< HEAD
                {stats?.pending_reports ?? '-'}
=======
                {stats?.pending_reports ?? 0}
              </div>
              <div className="text-sm text-muted-foreground">
                {t('dashboard.highPriority')}{" "}
                <span className="font-semibold text-accent">
                  {stats?.high_priority_reports ?? 0}
                </span>
>>>>>>> 23dd781c
              </div>
              {stats?.pending_reports && (
                <div className="text-sm text-muted-foreground">
                  {t('dashboard.highPriority')} <span className="font-semibold text-accent">
                    {stats?.high_priority_reports ?? '-'}
                  </span>
                </div>
              )}
            </CardContent>
          </Card>

          {/* Risk Trend */}
          <Card className="hover:shadow-xl transition-all duration-300 border-0 [box-shadow:var(--shadow-elevated)]">
            <CardHeader className="pb-2">
              <CardTitle className="text-lg">{t('dashboard.riskTrend')}</CardTitle>
            </CardHeader>
            <CardContent className="h-32">
              <ResponsiveContainer width="100%" height="100%">
                {trendData ? (
                  <LineChart data={trendData} margin={{ top: 5, right: 5, left: -20, bottom: 0 }}>
                  <CartesianGrid strokeDasharray="3 3" />
                  <XAxis dataKey="date" hide />
                  <YAxis hide />
                  <Tooltip
                    contentStyle={{
                      backgroundColor: 'hsl(var(--card))',
                      border: '1px solid hsl(var(--border))',
                      borderRadius: '8px'
                    }}
                  />
                  <Line
                    type="monotone"
                    dataKey="risks"
                    stroke="hsl(var(--primary))"
                    strokeWidth={3}
                    dot={{ fill: 'hsl(var(--accent))', strokeWidth: 2, r: 4 }}
                  />
                  </LineChart>
                ) : (
                  <div className="flex items-center justify-center h-full text-muted-foreground">
                    {t('dashboard.loading')}
                  </div>
                )}
              </ResponsiveContainer>
            </CardContent>
          </Card>
        </section>

        {/* Company Ranking Table */}
        <section aria-labelledby="ranking">
          <div className="flex items-center justify-between mb-6">
            <h2 id="ranking" className="text-2xl font-semibold">{t('dashboard.companyRanking')}</h2>
            <Button asChild className="shadow-lg">
              <Link to="/upload" className="flex items-center gap-2">
                <FileText className="h-4 w-4" />
                {t('dashboard.uploadNewReport')}
              </Link>
            </Button>
          </div>

          <Card className="border-0 [box-shadow:var(--shadow-elevated)]">
            <CardContent className="p-0">
              <Table>
                <TableHeader>
                  <TableRow className="hover:bg-transparent border-b-2 border-border">
                    <TableHead className="font-semibold">{t('dashboard.companyName')}</TableHead>
                    <TableHead className="font-semibold">{t('dashboard.riskScore')}</TableHead>
                    <TableHead className="font-semibold">{t('dashboard.mainType')}</TableHead>
                    <TableHead className="font-semibold">{t('dashboard.analysisDate')}</TableHead>
                    <TableHead className="text-right font-semibold">{t('dashboard.actions')}</TableHead>
                  </TableRow>
                </TableHeader>
                <TableBody>
                  {loading ? (
                    <TableRow>
                      <TableCell colSpan={5} className="text-center py-8">
                        {t('dashboard.loading')}
                      </TableCell>
                    </TableRow>
                  ) : companies.length > 0 ? (
                    companies.map((c) => (
                      <TableRow key={c.id} className="hover:bg-muted/50 transition-colors">
                        <TableCell className="font-medium py-4">{c.name}</TableCell>
                        <TableCell>
                          <Badge
                            variant={riskColor(c.score) as any}
                            className="px-3 py-1 text-sm font-semibold"
                          >
                            {c.score}
                          </Badge>
                        </TableCell>
                        <TableCell className="text-muted-foreground">
                          {t(`greenwashingTypes.${c.type}`) ?? c.type}
                        </TableCell>
                        <TableCell className="text-muted-foreground">{c.date}</TableCell>
                        <TableCell className="text-right">
                          <Button variant="secondary" asChild className="hover:shadow-md">
                            <Link to={`/company/${c.id}`} aria-label={t('dashboard.viewAnalysis', { company: c.name })}>
                              {t('dashboard.viewDetails')}
                            </Link>
                          </Button>
                        </TableCell>
                      </TableRow>
                    ))
                  ) : (
                    <TableRow>
                      <TableCell colSpan={5} className="text-center py-8 text-muted-foreground">
                        {t('dashboard.noData')}
                      </TableCell>
                    </TableRow>
                  )}
                </TableBody>
              </Table>
            </CardContent>
          </Card>
        </section>
      </main>

      <FloatingChatbot />
    </div>
  );
};

export default Index;<|MERGE_RESOLUTION|>--- conflicted
+++ resolved
@@ -12,7 +12,6 @@
 import { useTranslation } from "react-i18next";
 import { APIService } from "@/services/api.service";
 
-<<<<<<< HEAD
 // Remove hard-coded trend data; will fetch from API
 
 const riskColor = (score: number) => score >= 80 ? "destructive" : "secondary";
@@ -33,38 +32,6 @@
 
   const [trendData, setTrendData] = useState(null);
 
-=======
-interface Stats {
-  high_risk_companies: number;
-  pending_reports: number;
-  high_priority_reports: number;
-}
-
-interface Company {
-  id: string;
-  name: string;
-  score: number;
-  type: string;
-  date: string;
-}
-
-const trendData = [
-  { date: "05-01", risks: 5 },
-  { date: "05-08", risks: 7 },
-  { date: "05-15", risks: 6 },
-  { date: "05-22", risks: 9 },
-  { date: "05-29", risks: 12 },
-  { date: "06-05", risks: 15 },
-];
-
-const riskColor = (score: number) => (score >= 80 ? "destructive" : "secondary");
-
-const Index = () => {
-  const { t } = useTranslation();
-
-  const [stats, setStats] = useState<Stats | null>(null);
-  const [companies, setCompanies] = useState<Company[]>([]);
->>>>>>> 23dd781c
   const [loading, setLoading] = useState(true);
 
   useEffect(() => {
@@ -74,7 +41,6 @@
         const data = await APIService.getDashboardData();
 
         if (data) {
-<<<<<<< HEAD
           setStats(data.stats || null);
           
           if (data.companies && data.companies.length > 0) {
@@ -84,18 +50,6 @@
           } else {
             setCompanies([]);
           }
-=======
-          setStats(data.stats ?? {
-            high_risk_companies: 128,
-            pending_reports: 34,
-            high_priority_reports: 9,
-          });
-
-          const sortedCompanies = Array.isArray(data.companies) 
-            ? [...data.companies].sort((a, b) => b.score - a.score) 
-            : [];
-          setCompanies(sortedCompanies);
->>>>>>> 23dd781c
         } else {
           setStats(null);
           setCompanies([]);
@@ -153,15 +107,7 @@
             </CardHeader>
             <CardContent>
               <div className="text-4xl font-bold text-destructive mb-1">
-<<<<<<< HEAD
                 {stats?.high_risk_companies ?? '-'}
-=======
-                {stats?.high_risk_companies ?? 0}
-              </div>
-              <div className="flex items-center gap-1 text-sm text-muted-foreground">
-                <TrendingUp className="h-3 w-3" />
-                {t('dashboard.newInLast7Days')} 15
->>>>>>> 23dd781c
               </div>
               {stats?.high_risk_companies && (
                 <div className="flex items-center gap-1 text-sm text-muted-foreground">
@@ -182,17 +128,7 @@
             </CardHeader>
             <CardContent>
               <div className="text-4xl font-bold text-primary mb-1">
-<<<<<<< HEAD
                 {stats?.pending_reports ?? '-'}
-=======
-                {stats?.pending_reports ?? 0}
-              </div>
-              <div className="text-sm text-muted-foreground">
-                {t('dashboard.highPriority')}{" "}
-                <span className="font-semibold text-accent">
-                  {stats?.high_priority_reports ?? 0}
-                </span>
->>>>>>> 23dd781c
               </div>
               {stats?.pending_reports && (
                 <div className="text-sm text-muted-foreground">
