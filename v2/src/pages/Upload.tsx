--- conflicted
+++ resolved
@@ -52,24 +52,16 @@
       return;
     }
 
-<<<<<<< HEAD
     const formData = new FormData();
     formData.append("file", files[0]);
     // If optional language is needed, add this line:
     // formData.append("overrided_language", "zh");
-=======
-  const formData = new FormData();
-  formData.append("file", files[0]);
-  // If optional language is needed, add this line:
-  // formData.append("overrided_language", "zh");
->>>>>>> 23dd781c
 
     try {
       setUploading(true);
       setUploadProgress(10);
       setUploadStage(t("upload.uploadingFile"));
 
-<<<<<<< HEAD
       // Simulate progress update
       const progressInterval = setInterval(() => {
         setUploadProgress((prev) => {
@@ -90,45 +82,16 @@
         setShowDuplicateDialog(true);
         return;
       }
-=======
-    // Simulate progress updates
-    const progressInterval = setInterval(() => {
-      setUploadProgress((prev) => {
-        if (prev < 90) return prev + 10;
-        return prev;
-      });
-    }, 2000);
-
-    // Call API service to upload using FormData
-    const data = await APIService.uploadFile(formData);
-    
-    // Handle duplicate file case
-    if (data?.status === "duplicate") {
-      clearInterval(progressInterval);
-      setUploadProgress(0);
-      setUploadStage("");
-      setDuplicateResult(data);
-      setShowDuplicateDialog(true);
-      return;
-    }
->>>>>>> 23dd781c
 
       const sessionId = data?.session_id;
       clearInterval(progressInterval);
       setUploadProgress(100);
       setUploadStage(t("upload.analysisComplete"));
 
-<<<<<<< HEAD
       if (!sessionId) {
         toast.error("Backend did not return session_id, unable to view analysis results");
         return;
       }
-=======
-    if (!sessionId) {
-      toast.error("Backend did not return session_id, cannot view analysis results");
-      return;
-    }
->>>>>>> 23dd781c
 
       toast.success(t("upload.analysisCreated"));
       try {
@@ -139,7 +102,6 @@
     } catch (e: any) {
       console.error("Upload error:", e);
 
-<<<<<<< HEAD
       // Provide more friendly error messages
       let errorMessage = t("upload.uploadFailedRetry");
 
@@ -151,18 +113,6 @@
         } else {
           errorMessage = e.message;
         }
-=======
-    // Provide more user-friendly error messages
-    let errorMessage = t("upload.uploadFailedRetry");
-
-    if (e?.message) {
-      if (e.message.includes("timeout")) {
-        errorMessage = t("upload.errors.timeout");
-      } else if (e.message.includes("ECONNABORTED")) {
-        errorMessage = t("upload.errors.connectionFailed");
-      } else {
-        errorMessage = e.message;
->>>>>>> 23dd781c
       }
 
       toast.error(errorMessage);
@@ -287,11 +237,7 @@
                 setUploadStage(t("upload.reanalyzing"));
                 setShowDuplicateDialog(false);
                 
-<<<<<<< HEAD
                 // Force reanalysis, add random session_id and force_new flag
-=======
-                // Force re-analysis with random session_id and force_new flag
->>>>>>> 23dd781c
                 const formData = new FormData();
                 formData.append("file", files[0]);
                 formData.append("session_id", `s_${Date.now()}`);
