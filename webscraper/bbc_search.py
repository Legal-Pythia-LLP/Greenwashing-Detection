import os
import shutil
import hashlib
from datetime import datetime, timedelta
from typing import Dict
import requests
from bs4 import BeautifulSoup


def date_calculation(delta: int) -> datetime:
    """
<<<<<<< HEAD
    Calculate the date delta days from today, used for news crawler time range.
=======
    Calculate the date delta days from today, used for news crawler's time range.
>>>>>>> 23dd781c
    """
    current_date = datetime.now()
    from_date = current_date - timedelta(days=delta)
    return from_date


def url_download(links: dict, directory: str = "downloads") -> Dict[str, str]:
    """
<<<<<<< HEAD
    Download all links to a local directory and return a mapping from title to local file path.
    Automatically handles duplicate and invalid filenames, avoiding clearing the directory each time.
=======
    Download all links to a local directory, returning a mapping from title to local file path.
    Handles duplicate filenames and illegal characters automatically without clearing the directory each time.
>>>>>>> 23dd781c
    """
    os.makedirs(directory, exist_ok=True)
    downloads_dictionary = {}

    try:
        for title, url in links.items():
<<<<<<< HEAD
            # Convert title to a safe filename + unique hash
=======
            # Safe filename + unique hash
>>>>>>> 23dd781c
            safe_title = "".join(char for char in title if char.isalnum())
            if not safe_title:
                safe_title = "article"
            title_hash = hashlib.md5(title.encode("utf-8")).hexdigest()[:8]
            filename = f"{safe_title[:50]}_{title_hash}.html"
            path = os.path.join(directory, filename)

            # Avoid duplicate downloads
            if os.path.exists(path):
                downloads_dictionary[title] = path
                continue

            response = requests.get(url, timeout=10)
            with open(path, "w", encoding="utf-8") as f:
                f.write(response.text)

            downloads_dictionary[title] = path

    except requests.exceptions.RequestException as e:
        raise Exception(f"Request failed: {e}")
    except OSError as e:
        raise Exception(f"File saving error: {e}")

    return downloads_dictionary


def url_validity(url: str) -> bool:
    """
<<<<<<< HEAD
    Determine whether the URL is a news/article type.
=======
    Determine if the URL is of a news/article type.
>>>>>>> 23dd781c
    """
    return "articles" in url or "news" in url


def date_conversion(date: str) -> datetime:
    """
<<<<<<< HEAD
    Convert the crawled date string to a datetime object.
    """
    components = date.split(" ")
    if len(components) == 3 and components[2] == "ago":  # e.g. ['8','hours','ago']
=======
    Convert a scraped date string to a datetime object.
    """
    components = date.split(" ")
    if len(components) == 3 and components[2] == "ago":  # e.g., ['8','hours','ago']
>>>>>>> 23dd781c
        if components[1] == "hours":
            return datetime.now() - timedelta(hours=int(components[0]))
        else:
            return datetime.now() - timedelta(hours=int(components[0]))
    else:
        month = datetime.strptime(components[1], "%B").month
        if len(components) == 2:  # e.g., ['30','October']
            return datetime(datetime.now().year, month, int(components[0]))
<<<<<<< HEAD
        else:  # e.g. ['30','October','2021']
=======
        else:  # e.g., ['30','October','2021']
>>>>>>> 23dd781c
            return datetime(int(components[2]), month, int(components[0]))


def bbc_search(name: str) -> Dict[str, str]:
    """
<<<<<<< HEAD
    BBC news crawler: search for news related to 'name', download, and return local paths.
=======
    BBC news crawler: search news related to `name`, download and return local file paths.
>>>>>>> 23dd781c
    """
    depth = 10
    delta = 365 * 2
    last_date = date_calculation(delta)
    web_dictionary = {}
    page_count = 1
    next_page = True
    limit = False

    while next_page:
        source = f"https://www.bbc.co.uk/search?q={name}&d=NEWS_PS&page={page_count}"
        response = requests.get(source)
        response.encoding = "utf-8"
        soup = BeautifulSoup(response.text, "html.parser")
        promo_articles = soup.find_all("div", attrs={"data-testid": "default-promo"})

        if not promo_articles:
            break

        for article in promo_articles:
            title_struct = article.find("p")
            if not title_struct:
                continue
            title = title_struct.get_text(strip=True)
            a_tag = article.find("a")
            if not a_tag:
                continue
            link = a_tag.get("href")
            if not link:
                continue
            container = article.find("ul")
            if not container:
                continue
            article_date = container.find("span").text
            if not article_date:
                continue

            try:
                date = date_conversion(article_date)
            except:
                continue

            size = len(web_dictionary) + 1 <= depth
            if url_validity(link) and size and date >= last_date:
                web_dictionary[title] = link
            elif not size:
                limit = True
                break

        if limit:
            next_page = False
        else:
            page_count += 1
            if page_count > 10:
                break

    if len(web_dictionary) != 0:
        return url_download(web_dictionary)
    else:
        return None<|MERGE_RESOLUTION|>--- conflicted
+++ resolved
@@ -9,11 +9,7 @@
 
 def date_calculation(delta: int) -> datetime:
     """
-<<<<<<< HEAD
     Calculate the date delta days from today, used for news crawler time range.
-=======
-    Calculate the date delta days from today, used for news crawler's time range.
->>>>>>> 23dd781c
     """
     current_date = datetime.now()
     from_date = current_date - timedelta(days=delta)
@@ -22,24 +18,15 @@
 
 def url_download(links: dict, directory: str = "downloads") -> Dict[str, str]:
     """
-<<<<<<< HEAD
     Download all links to a local directory and return a mapping from title to local file path.
     Automatically handles duplicate and invalid filenames, avoiding clearing the directory each time.
-=======
-    Download all links to a local directory, returning a mapping from title to local file path.
-    Handles duplicate filenames and illegal characters automatically without clearing the directory each time.
->>>>>>> 23dd781c
     """
     os.makedirs(directory, exist_ok=True)
     downloads_dictionary = {}
 
     try:
         for title, url in links.items():
-<<<<<<< HEAD
             # Convert title to a safe filename + unique hash
-=======
-            # Safe filename + unique hash
->>>>>>> 23dd781c
             safe_title = "".join(char for char in title if char.isalnum())
             if not safe_title:
                 safe_title = "article"
@@ -68,28 +55,17 @@
 
 def url_validity(url: str) -> bool:
     """
-<<<<<<< HEAD
     Determine whether the URL is a news/article type.
-=======
-    Determine if the URL is of a news/article type.
->>>>>>> 23dd781c
     """
     return "articles" in url or "news" in url
 
 
 def date_conversion(date: str) -> datetime:
     """
-<<<<<<< HEAD
     Convert the crawled date string to a datetime object.
     """
     components = date.split(" ")
     if len(components) == 3 and components[2] == "ago":  # e.g. ['8','hours','ago']
-=======
-    Convert a scraped date string to a datetime object.
-    """
-    components = date.split(" ")
-    if len(components) == 3 and components[2] == "ago":  # e.g., ['8','hours','ago']
->>>>>>> 23dd781c
         if components[1] == "hours":
             return datetime.now() - timedelta(hours=int(components[0]))
         else:
@@ -98,21 +74,13 @@
         month = datetime.strptime(components[1], "%B").month
         if len(components) == 2:  # e.g., ['30','October']
             return datetime(datetime.now().year, month, int(components[0]))
-<<<<<<< HEAD
         else:  # e.g. ['30','October','2021']
-=======
-        else:  # e.g., ['30','October','2021']
->>>>>>> 23dd781c
             return datetime(int(components[2]), month, int(components[0]))
 
 
 def bbc_search(name: str) -> Dict[str, str]:
     """
-<<<<<<< HEAD
     BBC news crawler: search for news related to 'name', download, and return local paths.
-=======
-    BBC news crawler: search news related to `name`, download and return local file paths.
->>>>>>> 23dd781c
     """
     depth = 10
     delta = 365 * 2
